package modules

import (
	"bytes"
	"context"
	"os"
	"path/filepath"
	"time"

	"go.uber.org/fx"
	"golang.org/x/xerrors"

	"github.com/filecoin-project/go-data-transfer/channelmonitor"
	dtimpl "github.com/filecoin-project/go-data-transfer/impl"
	dtnet "github.com/filecoin-project/go-data-transfer/network"
	dtgstransport "github.com/filecoin-project/go-data-transfer/transport/graphsync"
	"github.com/filecoin-project/go-fil-markets/discovery"
	discoveryimpl "github.com/filecoin-project/go-fil-markets/discovery/impl"
	"github.com/filecoin-project/go-fil-markets/retrievalmarket"
	retrievalimpl "github.com/filecoin-project/go-fil-markets/retrievalmarket/impl"
	rmnet "github.com/filecoin-project/go-fil-markets/retrievalmarket/network"
	"github.com/filecoin-project/go-fil-markets/storagemarket"
	storageimpl "github.com/filecoin-project/go-fil-markets/storagemarket/impl"
	"github.com/filecoin-project/go-fil-markets/storagemarket/impl/requestvalidation"
	smnet "github.com/filecoin-project/go-fil-markets/storagemarket/network"
	"github.com/filecoin-project/go-multistore"
	"github.com/filecoin-project/go-state-types/abi"
	"github.com/filecoin-project/go-storedcounter"
	"github.com/ipfs/go-datastore"
	"github.com/ipfs/go-datastore/namespace"
	"github.com/libp2p/go-libp2p-core/host"

	"github.com/filecoin-project/lotus/blockstore"
	"github.com/filecoin-project/lotus/chain/market"
	"github.com/filecoin-project/lotus/journal"
	"github.com/filecoin-project/lotus/markets"
	marketevents "github.com/filecoin-project/lotus/markets/loggers"
	"github.com/filecoin-project/lotus/markets/retrievaladapter"
	"github.com/filecoin-project/lotus/node/impl/full"
	payapi "github.com/filecoin-project/lotus/node/impl/paych"
	"github.com/filecoin-project/lotus/node/modules/dtypes"
	"github.com/filecoin-project/lotus/node/modules/helpers"
	"github.com/filecoin-project/lotus/node/repo"
	"github.com/filecoin-project/lotus/node/repo/importmgr"
	"github.com/filecoin-project/lotus/node/repo/retrievalstoremgr"
)

func HandleMigrateClientFunds(lc fx.Lifecycle, ds dtypes.MetadataDS, wallet full.WalletAPI, fundMgr *market.FundManager) {
	lc.Append(fx.Hook{
		OnStart: func(ctx context.Context) error {
			addr, err := wallet.WalletDefaultAddress(ctx)
			// nothing to be done if there is no default address
			if err != nil {
				return nil
			}
			b, err := ds.Get(datastore.NewKey("/marketfunds/client"))
			if err != nil {
				if xerrors.Is(err, datastore.ErrNotFound) {
					return nil
				}
				log.Errorf("client funds migration - getting datastore value: %v", err)
				return nil
			}

			var value abi.TokenAmount
			if err = value.UnmarshalCBOR(bytes.NewReader(b)); err != nil {
				log.Errorf("client funds migration - unmarshalling datastore value: %v", err)
				return nil
			}
			_, err = fundMgr.Reserve(ctx, addr, addr, value)
			if err != nil {
				log.Errorf("client funds migration - reserving funds (wallet %s, addr %s, funds %d): %v",
					addr, addr, value, err)
				return nil
			}

			return ds.Delete(datastore.NewKey("/marketfunds/client"))
		},
	})
}

func ClientMultiDatastore(lc fx.Lifecycle, mctx helpers.MetricsCtx, r repo.LockedRepo) (dtypes.ClientMultiDstore, error) {
	ctx := helpers.LifecycleCtx(mctx, lc)
	ds, err := r.Datastore(ctx, "/client")
	if err != nil {
		return nil, xerrors.Errorf("getting datastore out of repo: %w", err)
	}

	mds, err := multistore.NewMultiDstore(ds)
	if err != nil {
		return nil, err
	}

	lc.Append(fx.Hook{
		OnStop: func(ctx context.Context) error {
			return mds.Close()
		},
	})

	return mds, nil
}

func ClientImportMgr(mds dtypes.ClientMultiDstore, ds dtypes.MetadataDS) dtypes.ClientImportMgr {
	return importmgr.New(mds, namespace.Wrap(ds, datastore.NewKey("/client")))
}

func ClientBlockstore(imgr dtypes.ClientImportMgr) dtypes.ClientBlockstore {
	// in most cases this is now unused in normal operations -- however, it's important to preserve for the IPFS use case
	return blockstore.WrapIDStore(imgr.Blockstore)
}

// RegisterClientValidator is an initialization hook that registers the client
// request validator with the data transfer module as the validator for
// StorageDataTransferVoucher types
func RegisterClientValidator(crv dtypes.ClientRequestValidator, dtm dtypes.ClientDataTransfer) {
	if err := dtm.RegisterVoucherType(&requestvalidation.StorageDataTransferVoucher{}, (*requestvalidation.UnifiedRequestValidator)(crv)); err != nil {
		panic(err)
	}
}

// NewClientGraphsyncDataTransfer returns a data transfer manager that just
// uses the clients's Client DAG service for transfers
func NewClientGraphsyncDataTransfer(lc fx.Lifecycle, h host.Host, gs dtypes.Graphsync, ds dtypes.MetadataDS, r repo.LockedRepo) (dtypes.ClientDataTransfer, error) {
	// go-data-transfer protocol retries:
	// 1s, 5s, 25s, 2m5s, 5m x 11 ~= 1 hour
	dtRetryParams := dtnet.RetryParameters(time.Second, 5*time.Minute, 15, 5)
	net := dtnet.NewFromLibp2pHost(h, dtRetryParams)

	dtDs := namespace.Wrap(ds, datastore.NewKey("/datatransfer/client/transfers"))
	transport := dtgstransport.NewTransport(h.ID(), gs)
	err := os.MkdirAll(filepath.Join(r.Path(), "data-transfer"), 0755) //nolint: gosec
	if err != nil && !os.IsExist(err) {
		return nil, err
	}

<<<<<<< HEAD
	// data-transfer push channel restart configuration
	dtRestartConf := dtimpl.ChannelRestartConfig(channelmonitor.Config{
		AcceptTimeout:          30 * time.Second,
		Interval:               1 * time.Minute,
		MinBytesTransferred:    1024,
		ChecksPerInterval:      10,
		RestartBackoff:         10 * time.Minute,
		MaxConsecutiveRestarts: 3,
		CompleteTimeout:        30 * time.Second,
	})
	dt, err := dtimpl.NewDataTransfer(dtDs, filepath.Join(r.Path(), "data-transfer"), net, transport, dtRestartConf)
=======
	// data-transfer push / pull channel restart configuration:
	dtRestartConfig := dtimpl.ChannelRestartConfig(channelmonitor.Config{
		// For now only monitor push channels (for storage deals)
		MonitorPushChannels: true,
		// TODO: Enable pull channel monitoring (for retrievals) when the
		//  following issue has been fixed:
		// https://github.com/filecoin-project/go-data-transfer/issues/172
		MonitorPullChannels: false,
		// Wait up to 30s for the other side to respond to an Open channel message
		AcceptTimeout: 30 * time.Second,
		// Send a restart message if the data rate falls below 1024 bytes / minute
		Interval:            time.Minute,
		MinBytesTransferred: 1024,
		// Perform check 10 times / minute
		ChecksPerInterval: 10,
		// After sending a restart, wait for at least 1 minute before sending another
		RestartBackoff: time.Minute,
		// After trying to restart 3 times, give up and fail the transfer
		MaxConsecutiveRestarts: 3,
		// Wait up to 30s for the other side to send a Complete message once all
		// data has been sent / received
		CompleteTimeout: 30 * time.Second,
	})
	dt, err := dtimpl.NewDataTransfer(dtDs, filepath.Join(r.Path(), "data-transfer"), net, transport, dtRestartConfig)
>>>>>>> f10bb9e2
	if err != nil {
		return nil, err
	}

	dt.OnReady(marketevents.ReadyLogger("client data transfer"))
	lc.Append(fx.Hook{
		OnStart: func(ctx context.Context) error {
			dt.SubscribeToEvents(marketevents.DataTransferLogger)
			return dt.Start(ctx)
		},
		OnStop: func(ctx context.Context) error {
			return dt.Stop(ctx)
		},
	})
	return dt, nil
}

// NewClientDatastore creates a datastore for the client to store its deals
func NewClientDatastore(ds dtypes.MetadataDS) dtypes.ClientDatastore {
	return namespace.Wrap(ds, datastore.NewKey("/deals/client"))
}

func StorageClient(lc fx.Lifecycle, h host.Host, ibs dtypes.ClientBlockstore, mds dtypes.ClientMultiDstore, r repo.LockedRepo, dataTransfer dtypes.ClientDataTransfer, discovery *discoveryimpl.Local, deals dtypes.ClientDatastore, scn storagemarket.StorageClientNode, j journal.Journal) (storagemarket.StorageClient, error) {
	// go-fil-markets protocol retries:
	// 1s, 5s, 25s, 2m5s, 5m x 11 ~= 1 hour
	marketsRetryParams := smnet.RetryParameters(time.Second, 5*time.Minute, 15, 5)
	net := smnet.NewFromLibp2pHost(h, marketsRetryParams)

	c, err := storageimpl.NewClient(net, ibs, mds, dataTransfer, discovery, deals, scn, storageimpl.DealPollingInterval(time.Second))
	if err != nil {
		return nil, err
	}
	c.OnReady(marketevents.ReadyLogger("storage client"))
	lc.Append(fx.Hook{
		OnStart: func(ctx context.Context) error {
			c.SubscribeToEvents(marketevents.StorageClientLogger)

			evtType := j.RegisterEventType("markets/storage/client", "state_change")
			c.SubscribeToEvents(markets.StorageClientJournaler(j, evtType))

			return c.Start(ctx)
		},
		OnStop: func(context.Context) error {
			return c.Stop()
		},
	})
	return c, nil
}

// RetrievalClient creates a new retrieval client attached to the client blockstore
func RetrievalClient(lc fx.Lifecycle, h host.Host, mds dtypes.ClientMultiDstore, dt dtypes.ClientDataTransfer, payAPI payapi.PaychAPI, resolver discovery.PeerResolver, ds dtypes.MetadataDS, chainAPI full.ChainAPI, stateAPI full.StateAPI, j journal.Journal) (retrievalmarket.RetrievalClient, error) {
	adapter := retrievaladapter.NewRetrievalClientNode(payAPI, chainAPI, stateAPI)
	network := rmnet.NewFromLibp2pHost(h)
	sc := storedcounter.New(ds, datastore.NewKey("/retr"))
	client, err := retrievalimpl.NewClient(network, mds, dt, adapter, resolver, namespace.Wrap(ds, datastore.NewKey("/retrievals/client")), sc)
	if err != nil {
		return nil, err
	}
	client.OnReady(marketevents.ReadyLogger("retrieval client"))
	lc.Append(fx.Hook{
		OnStart: func(ctx context.Context) error {
			client.SubscribeToEvents(marketevents.RetrievalClientLogger)

			evtType := j.RegisterEventType("markets/retrieval/client", "state_change")
			client.SubscribeToEvents(markets.RetrievalClientJournaler(j, evtType))

			return client.Start(ctx)
		},
	})
	return client, nil
}

// ClientRetrievalStoreManager is the default version of the RetrievalStoreManager that runs on multistore
func ClientRetrievalStoreManager(imgr dtypes.ClientImportMgr) dtypes.ClientRetrievalStoreManager {
	return retrievalstoremgr.NewMultiStoreRetrievalStoreManager(imgr)
}

// ClientBlockstoreRetrievalStoreManager is the default version of the RetrievalStoreManager that runs on multistore
func ClientBlockstoreRetrievalStoreManager(bs dtypes.ClientBlockstore) dtypes.ClientRetrievalStoreManager {
	return retrievalstoremgr.NewBlockstoreRetrievalStoreManager(bs)
}<|MERGE_RESOLUTION|>--- conflicted
+++ resolved
@@ -133,19 +133,6 @@
 		return nil, err
 	}
 
-<<<<<<< HEAD
-	// data-transfer push channel restart configuration
-	dtRestartConf := dtimpl.ChannelRestartConfig(channelmonitor.Config{
-		AcceptTimeout:          30 * time.Second,
-		Interval:               1 * time.Minute,
-		MinBytesTransferred:    1024,
-		ChecksPerInterval:      10,
-		RestartBackoff:         10 * time.Minute,
-		MaxConsecutiveRestarts: 3,
-		CompleteTimeout:        30 * time.Second,
-	})
-	dt, err := dtimpl.NewDataTransfer(dtDs, filepath.Join(r.Path(), "data-transfer"), net, transport, dtRestartConf)
-=======
 	// data-transfer push / pull channel restart configuration:
 	dtRestartConfig := dtimpl.ChannelRestartConfig(channelmonitor.Config{
 		// For now only monitor push channels (for storage deals)
@@ -170,7 +157,6 @@
 		CompleteTimeout: 30 * time.Second,
 	})
 	dt, err := dtimpl.NewDataTransfer(dtDs, filepath.Join(r.Path(), "data-transfer"), net, transport, dtRestartConfig)
->>>>>>> f10bb9e2
 	if err != nil {
 		return nil, err
 	}
