package impl

import (
	"context"
	"encoding/json"
	"errors"
	"fmt"
	"net/http"
	"os"
	"sort"
	"strconv"
	"time"

	"github.com/filecoin-project/dagstore"
	"github.com/filecoin-project/dagstore/shard"
	"github.com/filecoin-project/go-jsonrpc/auth"

	"github.com/filecoin-project/lotus/chain/actors/builtin"
	"github.com/filecoin-project/lotus/chain/gen"

	"github.com/google/uuid"
	"github.com/ipfs/go-cid"
	"github.com/ipfs/go-graphsync"
	gsimpl "github.com/ipfs/go-graphsync/impl"
	"github.com/ipfs/go-graphsync/peerstate"
	"github.com/libp2p/go-libp2p-core/host"
	"github.com/libp2p/go-libp2p-core/peer"
	"go.uber.org/fx"
	"golang.org/x/xerrors"

	"github.com/filecoin-project/lotus/build"

	"github.com/filecoin-project/go-address"
	datatransfer "github.com/filecoin-project/go-data-transfer"
	gst "github.com/filecoin-project/go-data-transfer/transport/graphsync"
	"github.com/filecoin-project/go-fil-markets/piecestore"
	"github.com/filecoin-project/go-fil-markets/retrievalmarket"
	"github.com/filecoin-project/go-fil-markets/storagemarket"
	"github.com/filecoin-project/go-state-types/abi"
	"github.com/filecoin-project/go-state-types/network"

	sectorstorage "github.com/filecoin-project/lotus/extern/sector-storage"
	"github.com/filecoin-project/lotus/extern/sector-storage/fsutil"
	"github.com/filecoin-project/lotus/extern/sector-storage/stores"
	"github.com/filecoin-project/lotus/extern/sector-storage/storiface"
	sealing "github.com/filecoin-project/lotus/extern/storage-sealing"
	"github.com/filecoin-project/lotus/extern/storage-sealing/sealiface"

	sto "github.com/filecoin-project/specs-storage/storage"

	"github.com/filecoin-project/lotus/api"
	apitypes "github.com/filecoin-project/lotus/api/types"
	"github.com/filecoin-project/lotus/chain/types"
	"github.com/filecoin-project/lotus/markets/storageadapter"
	"github.com/filecoin-project/lotus/miner"
	"github.com/filecoin-project/lotus/node/modules/dtypes"
	"github.com/filecoin-project/lotus/storage"
	"github.com/filecoin-project/lotus/storage/sectorblocks"
)

type StorageMinerAPI struct {
	fx.In

	api.Common
	api.Net

	EnabledSubsystems api.MinerSubsystems

	Full        api.FullNode
	LocalStore  *stores.Local
	RemoteStore *stores.Remote

	// Markets
	PieceStore        dtypes.ProviderPieceStore         `optional:"true"`
	StorageProvider   storagemarket.StorageProvider     `optional:"true"`
	RetrievalProvider retrievalmarket.RetrievalProvider `optional:"true"`
	SectorAccessor    retrievalmarket.SectorAccessor    `optional:"true"`
	DataTransfer      dtypes.ProviderDataTransfer       `optional:"true"`
	StagingGraphsync  dtypes.StagingGraphsync           `optional:"true"`
	Transport         dtypes.ProviderTransport          `optional:"true"`
	DealPublisher     *storageadapter.DealPublisher     `optional:"true"`
	SectorBlocks      *sectorblocks.SectorBlocks        `optional:"true"`
	Host              host.Host                         `optional:"true"`
	DAGStore          *dagstore.DAGStore                `optional:"true"`

	// Miner / storage
	Miner       *storage.Miner              `optional:"true"`
	BlockMiner  *miner.Miner                `optional:"true"`
	StorageMgr  *sectorstorage.Manager      `optional:"true"`
	IStorageMgr sectorstorage.SectorManager `optional:"true"`
	stores.SectorIndex
	storiface.WorkerReturn `optional:"true"`
	AddrSel                *storage.AddressSelector

	Epp gen.WinningPoStProver `optional:"true"`
	DS  dtypes.MetadataDS

	ConsiderOnlineStorageDealsConfigFunc        dtypes.ConsiderOnlineStorageDealsConfigFunc        `optional:"true"`
	SetConsiderOnlineStorageDealsConfigFunc     dtypes.SetConsiderOnlineStorageDealsConfigFunc     `optional:"true"`
	ConsiderOnlineRetrievalDealsConfigFunc      dtypes.ConsiderOnlineRetrievalDealsConfigFunc      `optional:"true"`
	SetConsiderOnlineRetrievalDealsConfigFunc   dtypes.SetConsiderOnlineRetrievalDealsConfigFunc   `optional:"true"`
	StorageDealPieceCidBlocklistConfigFunc      dtypes.StorageDealPieceCidBlocklistConfigFunc      `optional:"true"`
	SetStorageDealPieceCidBlocklistConfigFunc   dtypes.SetStorageDealPieceCidBlocklistConfigFunc   `optional:"true"`
	ConsiderOfflineStorageDealsConfigFunc       dtypes.ConsiderOfflineStorageDealsConfigFunc       `optional:"true"`
	SetConsiderOfflineStorageDealsConfigFunc    dtypes.SetConsiderOfflineStorageDealsConfigFunc    `optional:"true"`
	ConsiderOfflineRetrievalDealsConfigFunc     dtypes.ConsiderOfflineRetrievalDealsConfigFunc     `optional:"true"`
	SetConsiderOfflineRetrievalDealsConfigFunc  dtypes.SetConsiderOfflineRetrievalDealsConfigFunc  `optional:"true"`
	ConsiderVerifiedStorageDealsConfigFunc      dtypes.ConsiderVerifiedStorageDealsConfigFunc      `optional:"true"`
	SetConsiderVerifiedStorageDealsConfigFunc   dtypes.SetConsiderVerifiedStorageDealsConfigFunc   `optional:"true"`
	ConsiderUnverifiedStorageDealsConfigFunc    dtypes.ConsiderUnverifiedStorageDealsConfigFunc    `optional:"true"`
	SetConsiderUnverifiedStorageDealsConfigFunc dtypes.SetConsiderUnverifiedStorageDealsConfigFunc `optional:"true"`
	SetSealingConfigFunc                        dtypes.SetSealingConfigFunc                        `optional:"true"`
	GetSealingConfigFunc                        dtypes.GetSealingConfigFunc                        `optional:"true"`
	GetExpectedSealDurationFunc                 dtypes.GetExpectedSealDurationFunc                 `optional:"true"`
	SetExpectedSealDurationFunc                 dtypes.SetExpectedSealDurationFunc                 `optional:"true"`
}

var _ api.StorageMiner = &StorageMinerAPI{}

func (sm *StorageMinerAPI) ServeRemote(perm bool) func(w http.ResponseWriter, r *http.Request) {
	return func(w http.ResponseWriter, r *http.Request) {
		if perm == true {
			if !auth.HasPerm(r.Context(), nil, api.PermAdmin) {
				w.WriteHeader(401)
				_ = json.NewEncoder(w).Encode(struct{ Error string }{"unauthorized: missing write permission"})
				return
			}
		}

		sm.StorageMgr.ServeHTTP(w, r)
	}
}

func (sm *StorageMinerAPI) WorkerStats(context.Context) (map[uuid.UUID]storiface.WorkerStats, error) {
	return sm.StorageMgr.WorkerStats(), nil
}

func (sm *StorageMinerAPI) WorkerJobs(ctx context.Context) (map[uuid.UUID][]storiface.WorkerJob, error) {
	return sm.StorageMgr.WorkerJobs(), nil
}

func (sm *StorageMinerAPI) ActorAddress(context.Context) (address.Address, error) {
	return sm.Miner.Address(), nil
}

func (sm *StorageMinerAPI) MiningBase(ctx context.Context) (*types.TipSet, error) {
	mb, err := sm.BlockMiner.GetBestMiningCandidate(ctx)
	if err != nil {
		return nil, err
	}
	return mb.TipSet, nil
}

func (sm *StorageMinerAPI) ActorSectorSize(ctx context.Context, addr address.Address) (abi.SectorSize, error) {
	mi, err := sm.Full.StateMinerInfo(ctx, addr, types.EmptyTSK)
	if err != nil {
		return 0, err
	}
	return mi.SectorSize, nil
}

func (sm *StorageMinerAPI) PledgeSector(ctx context.Context) (abi.SectorID, error) {
	sr, err := sm.Miner.PledgeSector(ctx)
	if err != nil {
		return abi.SectorID{}, err
	}

	// wait for the sector to enter the Packing state
	// TODO: instead of polling implement some pubsub-type thing in storagefsm
	for {
		info, err := sm.Miner.SectorsStatus(ctx, sr.ID.Number, false)
		if err != nil {
			return abi.SectorID{}, xerrors.Errorf("getting pledged sector info: %w", err)
		}

		if info.State != api.SectorState(sealing.UndefinedSectorState) {
			return sr.ID, nil
		}

		select {
		case <-time.After(10 * time.Millisecond):
		case <-ctx.Done():
			return abi.SectorID{}, ctx.Err()
		}
	}
}

func (sm *StorageMinerAPI) SectorsStatus(ctx context.Context, sid abi.SectorNumber, showOnChainInfo bool) (api.SectorInfo, error) {
	sInfo, err := sm.Miner.SectorsStatus(ctx, sid, false)
	if err != nil {
		return api.SectorInfo{}, err
	}

	if !showOnChainInfo {
		return sInfo, nil
	}

	onChainInfo, err := sm.Full.StateSectorGetInfo(ctx, sm.Miner.Address(), sid, types.EmptyTSK)
	if err != nil {
		return sInfo, err
	}
	if onChainInfo == nil {
		return sInfo, nil
	}
	sInfo.SealProof = onChainInfo.SealProof
	sInfo.Activation = onChainInfo.Activation
	sInfo.Expiration = onChainInfo.Expiration
	sInfo.DealWeight = onChainInfo.DealWeight
	sInfo.VerifiedDealWeight = onChainInfo.VerifiedDealWeight
	sInfo.InitialPledge = onChainInfo.InitialPledge

	ex, err := sm.Full.StateSectorExpiration(ctx, sm.Miner.Address(), sid, types.EmptyTSK)
	if err != nil {
		return sInfo, nil
	}
	sInfo.OnTime = ex.OnTime
	sInfo.Early = ex.Early

	return sInfo, nil
}

func (sm *StorageMinerAPI) SectorAddPieceToAny(ctx context.Context, size abi.UnpaddedPieceSize, r sto.Data, d api.PieceDealInfo) (api.SectorOffset, error) {
	so, err := sm.Miner.SectorAddPieceToAny(ctx, size, r, d)
	if err != nil {
		// jsonrpc doesn't support returning values with errors, make sure we never do that
		return api.SectorOffset{}, err
	}

	return so, nil
}

func (sm *StorageMinerAPI) SectorsUnsealPiece(ctx context.Context, sector sto.SectorRef, offset storiface.UnpaddedByteIndex, size abi.UnpaddedPieceSize, randomness abi.SealRandomness, commd *cid.Cid) error {
	return sm.StorageMgr.SectorsUnsealPiece(ctx, sector, offset, size, randomness, commd)
}

// List all staged sectors
func (sm *StorageMinerAPI) SectorsList(context.Context) ([]abi.SectorNumber, error) {
	sectors, err := sm.Miner.ListSectors()
	if err != nil {
		return nil, err
	}

	out := make([]abi.SectorNumber, 0, len(sectors))
	for _, sector := range sectors {
		if sector.State == sealing.UndefinedSectorState {
			continue // sector ID not set yet
		}

		out = append(out, sector.SectorNumber)
	}
	return out, nil
}

func (sm *StorageMinerAPI) SectorsListInStates(ctx context.Context, states []api.SectorState) ([]abi.SectorNumber, error) {
	filterStates := make(map[sealing.SectorState]struct{})
	for _, state := range states {
		st := sealing.SectorState(state)
		if _, ok := sealing.ExistSectorStateList[st]; !ok {
			continue
		}
		filterStates[st] = struct{}{}
	}

	var sns []abi.SectorNumber
	if len(filterStates) == 0 {
		return sns, nil
	}

	sectors, err := sm.Miner.ListSectors()
	if err != nil {
		return nil, err
	}

	for i := range sectors {
		if _, ok := filterStates[sectors[i].State]; ok {
			sns = append(sns, sectors[i].SectorNumber)
		}
	}
	return sns, nil
}

func (sm *StorageMinerAPI) SectorsSummary(ctx context.Context) (map[api.SectorState]int, error) {
	sectors, err := sm.Miner.ListSectors()
	if err != nil {
		return nil, err
	}

	out := make(map[api.SectorState]int)
	for i := range sectors {
		state := api.SectorState(sectors[i].State)
		out[state]++
	}

	return out, nil
}

func (sm *StorageMinerAPI) StorageLocal(ctx context.Context) (map[stores.ID]string, error) {
	l, err := sm.LocalStore.Local(ctx)
	if err != nil {
		return nil, err
	}

	out := map[stores.ID]string{}
	for _, st := range l {
		out[st.ID] = st.LocalPath
	}

	return out, nil
}

func (sm *StorageMinerAPI) SectorsRefs(ctx context.Context) (map[string][]api.SealedRef, error) {
	// json can't handle cids as map keys
	out := map[string][]api.SealedRef{}

	refs, err := sm.SectorBlocks.List(ctx)
	if err != nil {
		return nil, err
	}

	for k, v := range refs {
		out[strconv.FormatUint(k, 10)] = v
	}

	return out, nil
}

func (sm *StorageMinerAPI) StorageStat(ctx context.Context, id stores.ID) (fsutil.FsStat, error) {
	return sm.RemoteStore.FsStat(ctx, id)
}

func (sm *StorageMinerAPI) SectorStartSealing(ctx context.Context, number abi.SectorNumber) error {
	return sm.Miner.StartPackingSector(number)
}

func (sm *StorageMinerAPI) SectorSetSealDelay(ctx context.Context, delay time.Duration) error {
	cfg, err := sm.GetSealingConfigFunc()
	if err != nil {
		return xerrors.Errorf("get config: %w", err)
	}

	cfg.WaitDealsDelay = delay

	return sm.SetSealingConfigFunc(cfg)
}

func (sm *StorageMinerAPI) SectorGetSealDelay(ctx context.Context) (time.Duration, error) {
	cfg, err := sm.GetSealingConfigFunc()
	if err != nil {
		return 0, err
	}
	return cfg.WaitDealsDelay, nil
}

func (sm *StorageMinerAPI) SectorSetExpectedSealDuration(ctx context.Context, delay time.Duration) error {
	return sm.SetExpectedSealDurationFunc(delay)
}

func (sm *StorageMinerAPI) SectorGetExpectedSealDuration(ctx context.Context) (time.Duration, error) {
	return sm.GetExpectedSealDurationFunc()
}

func (sm *StorageMinerAPI) SectorsUpdate(ctx context.Context, id abi.SectorNumber, state api.SectorState) error {
	return sm.Miner.ForceSectorState(ctx, id, sealing.SectorState(state))
}

func (sm *StorageMinerAPI) SectorRemove(ctx context.Context, id abi.SectorNumber) error {
	return sm.Miner.RemoveSector(ctx, id)
}

func (sm *StorageMinerAPI) SectorTerminate(ctx context.Context, id abi.SectorNumber) error {
	return sm.Miner.TerminateSector(ctx, id)
}

func (sm *StorageMinerAPI) SectorTerminateFlush(ctx context.Context) (*cid.Cid, error) {
	return sm.Miner.TerminateFlush(ctx)
}

func (sm *StorageMinerAPI) SectorTerminatePending(ctx context.Context) ([]abi.SectorID, error) {
	return sm.Miner.TerminatePending(ctx)
}

func (sm *StorageMinerAPI) SectorPreCommitFlush(ctx context.Context) ([]sealiface.PreCommitBatchRes, error) {
	return sm.Miner.SectorPreCommitFlush(ctx)
}

func (sm *StorageMinerAPI) SectorPreCommitPending(ctx context.Context) ([]abi.SectorID, error) {
	return sm.Miner.SectorPreCommitPending(ctx)
}

func (sm *StorageMinerAPI) SectorMarkForUpgrade(ctx context.Context, id abi.SectorNumber, snap bool) error {
	return sm.Miner.MarkForUpgrade(ctx, id, snap)
<<<<<<< HEAD
=======
}

func (sm *StorageMinerAPI) SectorAbortUpgrade(ctx context.Context, number abi.SectorNumber) error {
	return sm.Miner.SectorAbortUpgrade(number)
>>>>>>> eecb0831
}

func (sm *StorageMinerAPI) SectorCommitFlush(ctx context.Context) ([]sealiface.CommitBatchRes, error) {
	return sm.Miner.CommitFlush(ctx)
}

func (sm *StorageMinerAPI) SectorCommitPending(ctx context.Context) ([]abi.SectorID, error) {
	return sm.Miner.CommitPending(ctx)
}

func (sm *StorageMinerAPI) SectorMatchPendingPiecesToOpenSectors(ctx context.Context) error {
	return sm.Miner.SectorMatchPendingPiecesToOpenSectors(ctx)
}

func (sm *StorageMinerAPI) WorkerConnect(ctx context.Context, url string) error {
	w, err := connectRemoteWorker(ctx, sm, url)
	if err != nil {
		return xerrors.Errorf("connecting remote storage failed: %w", err)
	}

	log.Infof("Connected to a remote worker at %s", url)

	return sm.StorageMgr.AddWorker(ctx, w)
}

func (sm *StorageMinerAPI) SealingSchedDiag(ctx context.Context, doSched bool) (interface{}, error) {
	return sm.StorageMgr.SchedDiag(ctx, doSched)
}

func (sm *StorageMinerAPI) SealingAbort(ctx context.Context, call storiface.CallID) error {
	return sm.StorageMgr.Abort(ctx, call)
}

func (sm *StorageMinerAPI) MarketImportDealData(ctx context.Context, propCid cid.Cid, path string) error {
	fi, err := os.Open(path)
	if err != nil {
		return xerrors.Errorf("failed to open file: %w", err)
	}
	defer fi.Close() //nolint:errcheck

	return sm.StorageProvider.ImportDataForDeal(ctx, propCid, fi)
}

func (sm *StorageMinerAPI) listDeals(ctx context.Context) ([]api.MarketDeal, error) {
	ts, err := sm.Full.ChainHead(ctx)
	if err != nil {
		return nil, err
	}
	tsk := ts.Key()
	allDeals, err := sm.Full.StateMarketDeals(ctx, tsk)
	if err != nil {
		return nil, err
	}

	var out []api.MarketDeal

	for _, deal := range allDeals {
		if deal.Proposal.Provider == sm.Miner.Address() {
			out = append(out, deal)
		}
	}

	return out, nil
}

func (sm *StorageMinerAPI) MarketListDeals(ctx context.Context) ([]api.MarketDeal, error) {
	return sm.listDeals(ctx)
}

func (sm *StorageMinerAPI) MarketListRetrievalDeals(ctx context.Context) ([]retrievalmarket.ProviderDealState, error) {
	var out []retrievalmarket.ProviderDealState
	deals := sm.RetrievalProvider.ListDeals()

	for _, deal := range deals {
		if deal.ChannelID != nil {
			if deal.ChannelID.Initiator == "" || deal.ChannelID.Responder == "" {
				deal.ChannelID = nil // don't try to push unparsable peer IDs over jsonrpc
			}
		}
		out = append(out, deal)
	}

	return out, nil
}

func (sm *StorageMinerAPI) MarketGetDealUpdates(ctx context.Context) (<-chan storagemarket.MinerDeal, error) {
	results := make(chan storagemarket.MinerDeal)
	unsub := sm.StorageProvider.SubscribeToEvents(func(evt storagemarket.ProviderEvent, deal storagemarket.MinerDeal) {
		select {
		case results <- deal:
		case <-ctx.Done():
		}
	})
	go func() {
		<-ctx.Done()
		unsub()
		close(results)
	}()
	return results, nil
}

func (sm *StorageMinerAPI) MarketListIncompleteDeals(ctx context.Context) ([]storagemarket.MinerDeal, error) {
	return sm.StorageProvider.ListLocalDeals()
}

func (sm *StorageMinerAPI) MarketSetAsk(ctx context.Context, price types.BigInt, verifiedPrice types.BigInt, duration abi.ChainEpoch, minPieceSize abi.PaddedPieceSize, maxPieceSize abi.PaddedPieceSize) error {
	options := []storagemarket.StorageAskOption{
		storagemarket.MinPieceSize(minPieceSize),
		storagemarket.MaxPieceSize(maxPieceSize),
	}

	return sm.StorageProvider.SetAsk(price, verifiedPrice, duration, options...)
}

func (sm *StorageMinerAPI) MarketGetAsk(ctx context.Context) (*storagemarket.SignedStorageAsk, error) {
	return sm.StorageProvider.GetAsk(), nil
}

func (sm *StorageMinerAPI) MarketSetRetrievalAsk(ctx context.Context, rask *retrievalmarket.Ask) error {
	sm.RetrievalProvider.SetAsk(rask)
	return nil
}

func (sm *StorageMinerAPI) MarketGetRetrievalAsk(ctx context.Context) (*retrievalmarket.Ask, error) {
	return sm.RetrievalProvider.GetAsk(), nil
}

func (sm *StorageMinerAPI) MarketListDataTransfers(ctx context.Context) ([]api.DataTransferChannel, error) {
	inProgressChannels, err := sm.DataTransfer.InProgressChannels(ctx)
	if err != nil {
		return nil, err
	}

	apiChannels := make([]api.DataTransferChannel, 0, len(inProgressChannels))
	for _, channelState := range inProgressChannels {
		apiChannels = append(apiChannels, api.NewDataTransferChannel(sm.Host.ID(), channelState))
	}

	return apiChannels, nil
}

func (sm *StorageMinerAPI) MarketRestartDataTransfer(ctx context.Context, transferID datatransfer.TransferID, otherPeer peer.ID, isInitiator bool) error {
	selfPeer := sm.Host.ID()
	if isInitiator {
		return sm.DataTransfer.RestartDataTransferChannel(ctx, datatransfer.ChannelID{Initiator: selfPeer, Responder: otherPeer, ID: transferID})
	}
	return sm.DataTransfer.RestartDataTransferChannel(ctx, datatransfer.ChannelID{Initiator: otherPeer, Responder: selfPeer, ID: transferID})
}

func (sm *StorageMinerAPI) MarketCancelDataTransfer(ctx context.Context, transferID datatransfer.TransferID, otherPeer peer.ID, isInitiator bool) error {
	selfPeer := sm.Host.ID()
	if isInitiator {
		return sm.DataTransfer.CloseDataTransferChannel(ctx, datatransfer.ChannelID{Initiator: selfPeer, Responder: otherPeer, ID: transferID})
	}
	return sm.DataTransfer.CloseDataTransferChannel(ctx, datatransfer.ChannelID{Initiator: otherPeer, Responder: selfPeer, ID: transferID})
}

func (sm *StorageMinerAPI) MarketDataTransferUpdates(ctx context.Context) (<-chan api.DataTransferChannel, error) {
	channels := make(chan api.DataTransferChannel)

	unsub := sm.DataTransfer.SubscribeToEvents(func(evt datatransfer.Event, channelState datatransfer.ChannelState) {
		channel := api.NewDataTransferChannel(sm.Host.ID(), channelState)
		select {
		case <-ctx.Done():
		case channels <- channel:
		}
	})

	go func() {
		defer unsub()
		<-ctx.Done()
	}()

	return channels, nil
}

func (sm *StorageMinerAPI) MarketDataTransferDiagnostics(ctx context.Context, mpid peer.ID) (*api.TransferDiagnostics, error) {
	gsTransport, ok := sm.Transport.(*gst.Transport)
	if !ok {
		return nil, errors.New("api only works for graphsync as transport")
	}
	graphsyncConcrete, ok := sm.StagingGraphsync.(*gsimpl.GraphSync)
	if !ok {
		return nil, errors.New("api only works for non-mock graphsync implementation")
	}

	inProgressChannels, err := sm.DataTransfer.InProgressChannels(ctx)
	if err != nil {
		return nil, err
	}

	allReceivingChannels := make(map[datatransfer.ChannelID]datatransfer.ChannelState)
	allSendingChannels := make(map[datatransfer.ChannelID]datatransfer.ChannelState)
	for channelID, channel := range inProgressChannels {
		if channel.OtherPeer() != mpid {
			continue
		}
		if channel.Status() == datatransfer.Completed {
			continue
		}
		if channel.Status() == datatransfer.Failed || channel.Status() == datatransfer.Cancelled {
			continue
		}
		if channel.SelfPeer() == channel.Sender() {
			allSendingChannels[channelID] = channel
		} else {
			allReceivingChannels[channelID] = channel
		}
	}

	// gather information about active transport channels
	transportChannels := gsTransport.ChannelsForPeer(mpid)
	// gather information about graphsync state for peer
	gsPeerState := graphsyncConcrete.PeerState(mpid)

	sendingTransfers := sm.generateTransfers(ctx, transportChannels.SendingChannels, gsPeerState.IncomingState, allSendingChannels)
	receivingTransfers := sm.generateTransfers(ctx, transportChannels.ReceivingChannels, gsPeerState.OutgoingState, allReceivingChannels)

	return &api.TransferDiagnostics{
		SendingTransfers:   sendingTransfers,
		ReceivingTransfers: receivingTransfers,
	}, nil
}

// generate transfers matches graphsync state and data transfer state for a given peer
// to produce detailed output on what's happening with a transfer
func (sm *StorageMinerAPI) generateTransfers(ctx context.Context,
	transportChannels map[datatransfer.ChannelID]gst.ChannelGraphsyncRequests,
	gsPeerState peerstate.PeerState,
	allChannels map[datatransfer.ChannelID]datatransfer.ChannelState) []*api.GraphSyncDataTransfer {
	tc := &transferConverter{
		matchedChannelIds: make(map[datatransfer.ChannelID]struct{}),
		matchedRequests:   make(map[graphsync.RequestID]*api.GraphSyncDataTransfer),
		gsDiagnostics:     gsPeerState.Diagnostics(),
		requestStates:     gsPeerState.RequestStates,
		allChannels:       allChannels,
	}

	// iterate through all operating data transfer transport channels
	for channelID, channelRequests := range transportChannels {
		originalState, err := sm.DataTransfer.ChannelState(ctx, channelID)
		var baseDiagnostics []string
		var channelState *api.DataTransferChannel
		if err != nil {
			baseDiagnostics = append(baseDiagnostics, fmt.Sprintf("Unable to lookup channel state: %s", err))
		} else {
			cs := api.NewDataTransferChannel(sm.Host.ID(), originalState)
			channelState = &cs
		}
		// add the current request for this channel
		tc.convertTransfer(channelID, true, channelState, baseDiagnostics, channelRequests.Current, true)
		for _, requestID := range channelRequests.Previous {
			// add any previous requests that were cancelled for a restart
			tc.convertTransfer(channelID, true, channelState, baseDiagnostics, requestID, false)
		}
	}

	// collect any graphsync data for channels we don't have any data transfer data for
	tc.collectRemainingTransfers()

	return tc.transfers
}

type transferConverter struct {
	matchedChannelIds map[datatransfer.ChannelID]struct{}
	matchedRequests   map[graphsync.RequestID]*api.GraphSyncDataTransfer
	transfers         []*api.GraphSyncDataTransfer
	gsDiagnostics     map[graphsync.RequestID][]string
	requestStates     graphsync.RequestStates
	allChannels       map[datatransfer.ChannelID]datatransfer.ChannelState
}

// convert transfer assembles transfer and diagnostic data for a given graphsync/data-transfer request
func (tc *transferConverter) convertTransfer(channelID datatransfer.ChannelID, hasChannelID bool, channelState *api.DataTransferChannel, baseDiagnostics []string,
	requestID graphsync.RequestID, isCurrentChannelRequest bool) {
	diagnostics := baseDiagnostics
	state, hasState := tc.requestStates[requestID]
	stateString := state.String()
	if !hasState {
		stateString = "no graphsync state found"
	}
	var channelIDPtr *datatransfer.ChannelID
	if !hasChannelID {
		diagnostics = append(diagnostics, fmt.Sprintf("No data transfer channel id for GraphSync request ID %d", requestID))
	} else {
		channelIDPtr = &channelID
		if isCurrentChannelRequest && !hasState {
			diagnostics = append(diagnostics, fmt.Sprintf("No current request state for data transfer channel id %s", channelID))
		} else if !isCurrentChannelRequest && hasState {
			diagnostics = append(diagnostics, fmt.Sprintf("Graphsync request %d is a previous request on data transfer channel id %s that was restarted, but it is still running", requestID, channelID))
		}
	}
	diagnostics = append(diagnostics, tc.gsDiagnostics[requestID]...)
	transfer := &api.GraphSyncDataTransfer{
		RequestID:               requestID,
		RequestState:            stateString,
		IsCurrentChannelRequest: isCurrentChannelRequest,
		ChannelID:               channelIDPtr,
		ChannelState:            channelState,
		Diagnostics:             diagnostics,
	}
	tc.transfers = append(tc.transfers, transfer)
	tc.matchedRequests[requestID] = transfer
	if hasChannelID {
		tc.matchedChannelIds[channelID] = struct{}{}
	}
}

func (tc *transferConverter) collectRemainingTransfers() {
	for requestID := range tc.requestStates {
		if _, ok := tc.matchedRequests[requestID]; !ok {
			tc.convertTransfer(datatransfer.ChannelID{}, false, nil, nil, requestID, false)
		}
	}
	for requestID := range tc.gsDiagnostics {
		if _, ok := tc.matchedRequests[requestID]; !ok {
			tc.convertTransfer(datatransfer.ChannelID{}, false, nil, nil, requestID, false)
		}
	}
	for channelID, channelState := range tc.allChannels {
		if _, ok := tc.matchedChannelIds[channelID]; !ok {
			channelID := channelID
			cs := api.NewDataTransferChannel(channelState.SelfPeer(), channelState)
			transfer := &api.GraphSyncDataTransfer{
				RequestID:               graphsync.RequestID(-1),
				RequestState:            "graphsync state unknown",
				IsCurrentChannelRequest: false,
				ChannelID:               &channelID,
				ChannelState:            &cs,
				Diagnostics:             []string{"data transfer with no open transport channel, cannot determine linked graphsync request"},
			}
			tc.transfers = append(tc.transfers, transfer)
		}
	}
}

func (sm *StorageMinerAPI) MarketPendingDeals(ctx context.Context) (api.PendingDealInfo, error) {
	return sm.DealPublisher.PendingDeals(), nil
}

func (sm *StorageMinerAPI) MarketRetryPublishDeal(ctx context.Context, propcid cid.Cid) error {
	return sm.StorageProvider.RetryDealPublishing(propcid)
}

func (sm *StorageMinerAPI) MarketPublishPendingDeals(ctx context.Context) error {
	sm.DealPublisher.ForcePublishPendingDeals()
	return nil
}

func (sm *StorageMinerAPI) DagstoreListShards(ctx context.Context) ([]api.DagstoreShardInfo, error) {
	if sm.DAGStore == nil {
		return nil, fmt.Errorf("dagstore not available on this node")
	}

	info := sm.DAGStore.AllShardsInfo()
	ret := make([]api.DagstoreShardInfo, 0, len(info))
	for k, i := range info {
		ret = append(ret, api.DagstoreShardInfo{
			Key:   k.String(),
			State: i.ShardState.String(),
			Error: func() string {
				if i.Error == nil {
					return ""
				}
				return i.Error.Error()
			}(),
		})
	}

	// order by key.
	sort.SliceStable(ret, func(i, j int) bool {
		return ret[i].Key < ret[j].Key
	})

	return ret, nil
}

func (sm *StorageMinerAPI) DagstoreInitializeShard(ctx context.Context, key string) error {
	if sm.DAGStore == nil {
		return fmt.Errorf("dagstore not available on this node")
	}

	k := shard.KeyFromString(key)

	info, err := sm.DAGStore.GetShardInfo(k)
	if err != nil {
		return fmt.Errorf("failed to get shard info: %w", err)
	}
	if st := info.ShardState; st != dagstore.ShardStateNew {
		return fmt.Errorf("cannot initialize shard; expected state ShardStateNew, was: %s", st.String())
	}

	ch := make(chan dagstore.ShardResult, 1)
	if err = sm.DAGStore.AcquireShard(ctx, k, ch, dagstore.AcquireOpts{}); err != nil {
		return fmt.Errorf("failed to acquire shard: %w", err)
	}

	var res dagstore.ShardResult
	select {
	case res = <-ch:
	case <-ctx.Done():
		return ctx.Err()
	}

	if err := res.Error; err != nil {
		return fmt.Errorf("failed to acquire shard: %w", err)
	}

	if res.Accessor != nil {
		err = res.Accessor.Close()
		if err != nil {
			log.Warnw("failed to close shard accessor; continuing", "shard_key", k, "error", err)
		}
	}

	return nil
}

func (sm *StorageMinerAPI) DagstoreInitializeAll(ctx context.Context, params api.DagstoreInitializeAllParams) (<-chan api.DagstoreInitializeAllEvent, error) {
	if sm.DAGStore == nil {
		return nil, fmt.Errorf("dagstore not available on this node")
	}

	if sm.SectorAccessor == nil {
		return nil, fmt.Errorf("sector accessor not available on this node")
	}

	// prepare the thottler tokens.
	var throttle chan struct{}
	if c := params.MaxConcurrency; c > 0 {
		throttle = make(chan struct{}, c)
		for i := 0; i < c; i++ {
			throttle <- struct{}{}
		}
	}

	// are we initializing only unsealed pieces?
	onlyUnsealed := !params.IncludeSealed

	info := sm.DAGStore.AllShardsInfo()
	var toInitialize []string
	for k, i := range info {
		if i.ShardState != dagstore.ShardStateNew {
			continue
		}

		// if we're initializing only unsealed pieces, check if there's an
		// unsealed deal for this piece available.
		if onlyUnsealed {
			pieceCid, err := cid.Decode(k.String())
			if err != nil {
				log.Warnw("DagstoreInitializeAll: failed to decode shard key as piece CID; skipping", "shard_key", k.String(), "error", err)
				continue
			}

			pi, err := sm.PieceStore.GetPieceInfo(pieceCid)
			if err != nil {
				log.Warnw("DagstoreInitializeAll: failed to get piece info; skipping", "piece_cid", pieceCid, "error", err)
				continue
			}

			var isUnsealed bool
			for _, d := range pi.Deals {
				isUnsealed, err = sm.SectorAccessor.IsUnsealed(ctx, d.SectorID, d.Offset.Unpadded(), d.Length.Unpadded())
				if err != nil {
					log.Warnw("DagstoreInitializeAll: failed to get unsealed status; skipping deal", "deal_id", d.DealID, "error", err)
					continue
				}
				if isUnsealed {
					break
				}
			}

			if !isUnsealed {
				log.Infow("DagstoreInitializeAll: skipping piece because it's sealed", "piece_cid", pieceCid, "error", err)
				continue
			}
		}

		// yes, we're initializing this shard.
		toInitialize = append(toInitialize, k.String())
	}

	total := len(toInitialize)
	if total == 0 {
		out := make(chan api.DagstoreInitializeAllEvent)
		close(out)
		return out, nil
	}

	// response channel must be closed when we're done, or the context is cancelled.
	// this buffering is necessary to prevent inflight children goroutines from
	// publishing to a closed channel (res) when the context is cancelled.
	out := make(chan api.DagstoreInitializeAllEvent, 32) // internal buffer.
	res := make(chan api.DagstoreInitializeAllEvent, 32) // returned to caller.

	// pump events back to caller.
	// two events per shard.
	go func() {
		defer close(res)

		for i := 0; i < total*2; i++ {
			select {
			case res <- <-out:
			case <-ctx.Done():
				return
			}
		}
	}()

	go func() {
		for i, k := range toInitialize {
			if throttle != nil {
				select {
				case <-throttle:
					// acquired a throttle token, proceed.
				case <-ctx.Done():
					return
				}
			}

			go func(k string, i int) {
				r := api.DagstoreInitializeAllEvent{
					Key:     k,
					Event:   "start",
					Total:   total,
					Current: i + 1, // start with 1
				}
				select {
				case out <- r:
				case <-ctx.Done():
					return
				}

				err := sm.DagstoreInitializeShard(ctx, k)

				if throttle != nil {
					throttle <- struct{}{}
				}

				r.Event = "end"
				if err == nil {
					r.Success = true
				} else {
					r.Success = false
					r.Error = err.Error()
				}

				select {
				case out <- r:
				case <-ctx.Done():
				}
			}(k, i)
		}
	}()

	return res, nil

}

func (sm *StorageMinerAPI) DagstoreRecoverShard(ctx context.Context, key string) error {
	if sm.DAGStore == nil {
		return fmt.Errorf("dagstore not available on this node")
	}

	k := shard.KeyFromString(key)

	info, err := sm.DAGStore.GetShardInfo(k)
	if err != nil {
		return fmt.Errorf("failed to get shard info: %w", err)
	}
	if st := info.ShardState; st != dagstore.ShardStateErrored {
		return fmt.Errorf("cannot recover shard; expected state ShardStateErrored, was: %s", st.String())
	}

	ch := make(chan dagstore.ShardResult, 1)
	if err = sm.DAGStore.RecoverShard(ctx, k, ch, dagstore.RecoverOpts{}); err != nil {
		return fmt.Errorf("failed to recover shard: %w", err)
	}

	var res dagstore.ShardResult
	select {
	case res = <-ch:
	case <-ctx.Done():
		return ctx.Err()
	}

	return res.Error
}

func (sm *StorageMinerAPI) DagstoreGC(ctx context.Context) ([]api.DagstoreShardResult, error) {
	if sm.DAGStore == nil {
		return nil, fmt.Errorf("dagstore not available on this node")
	}

	res, err := sm.DAGStore.GC(ctx)
	if err != nil {
		return nil, fmt.Errorf("failed to gc: %w", err)
	}

	ret := make([]api.DagstoreShardResult, 0, len(res.Shards))
	for k, err := range res.Shards {
		r := api.DagstoreShardResult{Key: k.String()}
		if err == nil {
			r.Success = true
		} else {
			r.Success = false
			r.Error = err.Error()
		}
		ret = append(ret, r)
	}

	return ret, nil
}

func (sm *StorageMinerAPI) DealsList(ctx context.Context) ([]api.MarketDeal, error) {
	return sm.listDeals(ctx)
}

func (sm *StorageMinerAPI) RetrievalDealsList(ctx context.Context) (map[retrievalmarket.ProviderDealIdentifier]retrievalmarket.ProviderDealState, error) {
	return sm.RetrievalProvider.ListDeals(), nil
}

func (sm *StorageMinerAPI) DealsConsiderOnlineStorageDeals(ctx context.Context) (bool, error) {
	return sm.ConsiderOnlineStorageDealsConfigFunc()
}

func (sm *StorageMinerAPI) DealsSetConsiderOnlineStorageDeals(ctx context.Context, b bool) error {
	return sm.SetConsiderOnlineStorageDealsConfigFunc(b)
}

func (sm *StorageMinerAPI) DealsConsiderOnlineRetrievalDeals(ctx context.Context) (bool, error) {
	return sm.ConsiderOnlineRetrievalDealsConfigFunc()
}

func (sm *StorageMinerAPI) DealsSetConsiderOnlineRetrievalDeals(ctx context.Context, b bool) error {
	return sm.SetConsiderOnlineRetrievalDealsConfigFunc(b)
}

func (sm *StorageMinerAPI) DealsConsiderOfflineStorageDeals(ctx context.Context) (bool, error) {
	return sm.ConsiderOfflineStorageDealsConfigFunc()
}

func (sm *StorageMinerAPI) DealsSetConsiderOfflineStorageDeals(ctx context.Context, b bool) error {
	return sm.SetConsiderOfflineStorageDealsConfigFunc(b)
}

func (sm *StorageMinerAPI) DealsConsiderOfflineRetrievalDeals(ctx context.Context) (bool, error) {
	return sm.ConsiderOfflineRetrievalDealsConfigFunc()
}

func (sm *StorageMinerAPI) DealsSetConsiderOfflineRetrievalDeals(ctx context.Context, b bool) error {
	return sm.SetConsiderOfflineRetrievalDealsConfigFunc(b)
}

func (sm *StorageMinerAPI) DealsConsiderVerifiedStorageDeals(ctx context.Context) (bool, error) {
	return sm.ConsiderVerifiedStorageDealsConfigFunc()
}

func (sm *StorageMinerAPI) DealsSetConsiderVerifiedStorageDeals(ctx context.Context, b bool) error {
	return sm.SetConsiderVerifiedStorageDealsConfigFunc(b)
}

func (sm *StorageMinerAPI) DealsConsiderUnverifiedStorageDeals(ctx context.Context) (bool, error) {
	return sm.ConsiderUnverifiedStorageDealsConfigFunc()
}

func (sm *StorageMinerAPI) DealsSetConsiderUnverifiedStorageDeals(ctx context.Context, b bool) error {
	return sm.SetConsiderUnverifiedStorageDealsConfigFunc(b)
}

func (sm *StorageMinerAPI) DealsGetExpectedSealDurationFunc(ctx context.Context) (time.Duration, error) {
	return sm.GetExpectedSealDurationFunc()
}

func (sm *StorageMinerAPI) DealsSetExpectedSealDurationFunc(ctx context.Context, d time.Duration) error {
	return sm.SetExpectedSealDurationFunc(d)
}

func (sm *StorageMinerAPI) DealsImportData(ctx context.Context, deal cid.Cid, fname string) error {
	fi, err := os.Open(fname)
	if err != nil {
		return xerrors.Errorf("failed to open given file: %w", err)
	}
	defer fi.Close() //nolint:errcheck

	return sm.StorageProvider.ImportDataForDeal(ctx, deal, fi)
}

func (sm *StorageMinerAPI) DealsPieceCidBlocklist(ctx context.Context) ([]cid.Cid, error) {
	return sm.StorageDealPieceCidBlocklistConfigFunc()
}

func (sm *StorageMinerAPI) DealsSetPieceCidBlocklist(ctx context.Context, cids []cid.Cid) error {
	return sm.SetStorageDealPieceCidBlocklistConfigFunc(cids)
}

func (sm *StorageMinerAPI) StorageAddLocal(ctx context.Context, path string) error {
	if sm.StorageMgr == nil {
		return xerrors.Errorf("no storage manager")
	}

	return sm.StorageMgr.AddLocalStorage(ctx, path)
}

func (sm *StorageMinerAPI) PiecesListPieces(ctx context.Context) ([]cid.Cid, error) {
	return sm.PieceStore.ListPieceInfoKeys()
}

func (sm *StorageMinerAPI) PiecesListCidInfos(ctx context.Context) ([]cid.Cid, error) {
	return sm.PieceStore.ListCidInfoKeys()
}

func (sm *StorageMinerAPI) PiecesGetPieceInfo(ctx context.Context, pieceCid cid.Cid) (*piecestore.PieceInfo, error) {
	pi, err := sm.PieceStore.GetPieceInfo(pieceCid)
	if err != nil {
		return nil, err
	}
	return &pi, nil
}

func (sm *StorageMinerAPI) PiecesGetCIDInfo(ctx context.Context, payloadCid cid.Cid) (*piecestore.CIDInfo, error) {
	ci, err := sm.PieceStore.GetCIDInfo(payloadCid)
	if err != nil {
		return nil, err
	}

	return &ci, nil
}

func (sm *StorageMinerAPI) CreateBackup(ctx context.Context, fpath string) error {
	return backup(ctx, sm.DS, fpath)
}

func (sm *StorageMinerAPI) CheckProvable(ctx context.Context, pp abi.RegisteredPoStProof, sectors []sto.SectorRef, expensive bool) (map[abi.SectorNumber]string, error) {
	var rg storiface.RGetter
	if expensive {
		rg = func(ctx context.Context, id abi.SectorID) (cid.Cid, error) {
			si, err := sm.Miner.SectorsStatus(ctx, id.Number, false)
			if err != nil {
				return cid.Undef, err
			}
			if si.CommR == nil {
				return cid.Undef, xerrors.Errorf("commr is nil")
			}

			return *si.CommR, nil
		}
	}

	bad, err := sm.StorageMgr.CheckProvable(ctx, pp, sectors, rg)
	if err != nil {
		return nil, err
	}

	var out = make(map[abi.SectorNumber]string)
	for sid, err := range bad {
		out[sid.Number] = err
	}

	return out, nil
}

func (sm *StorageMinerAPI) ActorAddressConfig(ctx context.Context) (api.AddressConfig, error) {
	return sm.AddrSel.AddressConfig, nil
}

func (sm *StorageMinerAPI) Discover(ctx context.Context) (apitypes.OpenRPCDocument, error) {
	return build.OpenRPCDiscoverJSON_Miner(), nil
}

func (sm *StorageMinerAPI) ComputeProof(ctx context.Context, ssi []builtin.ExtendedSectorInfo, rand abi.PoStRandomness, poStEpoch abi.ChainEpoch, nv network.Version) ([]builtin.PoStProof, error) {
	return sm.Epp.ComputeProof(ctx, ssi, rand, poStEpoch, nv)
}

func (sm *StorageMinerAPI) RuntimeSubsystems(context.Context) (res api.MinerSubsystems, err error) {
	return sm.EnabledSubsystems, nil
}<|MERGE_RESOLUTION|>--- conflicted
+++ resolved
@@ -389,13 +389,10 @@
 
 func (sm *StorageMinerAPI) SectorMarkForUpgrade(ctx context.Context, id abi.SectorNumber, snap bool) error {
 	return sm.Miner.MarkForUpgrade(ctx, id, snap)
-<<<<<<< HEAD
-=======
 }
 
 func (sm *StorageMinerAPI) SectorAbortUpgrade(ctx context.Context, number abi.SectorNumber) error {
 	return sm.Miner.SectorAbortUpgrade(number)
->>>>>>> eecb0831
 }
 
 func (sm *StorageMinerAPI) SectorCommitFlush(ctx context.Context) ([]sealiface.CommitBatchRes, error) {
