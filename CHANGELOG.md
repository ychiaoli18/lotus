--- conflicted
+++ resolved
@@ -1,7 +1,5 @@
 # Lotus changelog
 
-<<<<<<< HEAD
-=======
 # 1.14.1 / 2022-02-18
 
 This is an **optional** release of lotus, that fixes the incorrect *comment* of network v15 OhSnap upgrade **date**. Note the actual upgrade epoch in [v1.14.0](https://github.com/filecoin-project/lotus/releases/tag/v1.14.0) was correct.
@@ -74,9 +72,6 @@
 | Travis Person | 1 | +2/-2 | 2 |
 | Rod Vagg | 1 | +2/-2 | 2 |
 
-
-
->>>>>>> d2dca7b2
 # v1.13.2 /  2022-01-09
 
 Lotus v1.13.2 is a *highly recommended* feature release with remarkable retrieval improvements, new features like 
