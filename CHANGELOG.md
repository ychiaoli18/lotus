# Lotus changelog

<<<<<<< HEAD
# v1.12.0-rc1 / 2021-10-01

This is the first release candidate for lotus v1.11.3. Changelog will be updated later.

## Changelog
- github.com/filecoin-project/lotus:
  - bump the version to v1.12.0-rc1
  - Upgrade to actors v6-rc1
  - Set Chocolate upgrade epoch for butterfly
  - reset of the butterfly network
  - reset butterfly network
  - Precommit batch balancer support/config ([filecoin-project/lotus#7410](https://github.com/filecoin-project/lotus/pull/7410))
  - Extend FaultMaxAge to 6 weeks for actors v6 on test networks only ([filecoin-project/lotus#7421](https://github.com/filecoin-project/lotus/pull/7421))
  - Update to actors master ([filecoin-project/lotus#7404](https://github.com/filecoin-project/lotus/pull/7404))
  - Fix Drand fetching around null tipsets ([filecoin-project/lotus#7376](https://github.com/filecoin-project/lotus/pull/7376))
  - ChainStore: Add a tiebreaker rule for tipsets of equal weight ([filecoin-project/lotus#7378](https://github.com/filecoin-project/lotus/pull/7378))
  - Sync: Sanity check msg siggy type ([filecoin-project/lotus#7379](https://github.com/filecoin-project/lotus/pull/7379))
  - Add v6 actors ([filecoin-project/lotus#7357](https://github.com/filecoin-project/lotus/pull/7357))
  - Randomness: Move getters from ChainAPI to StateAPI
- github.com/filecoin-project/go-state-types (v0.1.1-0.20210810190654-139e0e79e69e -> v0.1.1-0.20210915140513-d354ccf10379):
  - Add v14
- github.com/filecoin-project/specs-actors/v6 (null -> v6.0.0-20211001193936-c3afe7fa3c5c):
  - Better logging (#1503) ([filecoin-project/specs-actors#1503](https://github.com/filecoin-project/specs-actors/pull/1503))
  - Defensive programming: harden power actor against seal verify failures (#1502) ([filecoin-project/specs-actors#1502](https://github.com/filecoin-project/specs-actors/pull/1502))
  - BatchBalancer fee charged on precommit aggregate (#1497) ([filecoin-project/specs-actors#1497](https://github.com/filecoin-project/specs-actors/pull/1497))
  - Fix #1486 (#1489) ([filecoin-project/specs-actors#1489](https://github.com/filecoin-project/specs-actors/pull/1489))
  - Sector extension deal weight bug fix  (#1498) ([filecoin-project/specs-actors#1498](https://github.com/filecoin-project/specs-actors/pull/1498))
  - Fip 0021 (#1487) ([filecoin-project/specs-actors#1487](https://github.com/filecoin-project/specs-actors/pull/1487))
  - Fix #176 (swap to xerrors from pkg/errors) (#1494) ([filecoin-project/specs-actors#1494](https://github.com/filecoin-project/specs-actors/pull/1494))
  - Merge branch 'master' of github.com:filecoin-project/specs-actors
  - Merge branch 'fix-799'
  - compute the hash of the proposal iff the proposal hash is present (#1365) ([filecoin-project/specs-actors#1365](https://github.com/filecoin-project/specs-actors/pull/1365))
  - Revert "Remove cc upgrade (#1473)" (#1475) ([filecoin-project/specs-actors#1475](https://github.com/filecoin-project/specs-actors/pull/1475))
  - Remove cc upgrade (#1473) ([filecoin-project/specs-actors#1473](https://github.com/filecoin-project/specs-actors/pull/1473))
  - Update to v6 (#1468) ([filecoin-project/specs-actors#1468](https://github.com/filecoin-project/specs-actors/pull/1468))
  - go state types version revert (#1467) ([filecoin-project/specs-actors#1467](https://github.com/filecoin-project/specs-actors/pull/1467))
  - Adjust code for subtle change in go-multihash 0.0.15 (#1463) ([filecoin-project/specs-actors#1463](https://github.com/filecoin-project/specs-actors/pull/1463))
  - Bump go state types (#1464) ([filecoin-project/specs-actors#1464](https://github.com/filecoin-project/specs-actors/pull/1464))
  - Create CODEOWNERS (#1465) ([filecoin-project/specs-actors#1465](https://github.com/filecoin-project/specs-actors/pull/1465))
  - Test deterministic offset (#1462) ([filecoin-project/specs-actors#1462](https://github.com/filecoin-project/specs-actors/pull/1462))

Contributors

| Contributor | Commits | Lines ± | Files Changed |
|-------------|---------|---------|---------------|
| ZenGround0 | 12 | +4202/-2752 | 187 |
| Aayush Rajasekaran | 19 | +4491/-825 | 169 |
| c r | 4 | +1276/-435 | 37 |
| Claudia Richoux | 12 | +1350/-209 | 43 |
| Łukasz Magiera | 1 | +171/-13 | 8 |
| Steven Allen | 2 | +115/-12 | 6 |
| Travis Person | 2 | +19/-19 | 7 |
| Peter Rabbitson | 1 | +5/-3 | 1 |
| Jennifer Wang | 1 | +4/-4 | 7 |
| Steve Loeppky | 1 | +6/-0 | 1 |

# v1.11.3-rc1 / 2021-09-08
=======
# v1.11.3 / 2021-09-29
>>>>>>> a0ddb10d

lotus v1.11.3 is a feature release that's **highly recommended to ALL lotus users to upgrade**, including node 
operators, storage providers and clients. It includes many improvements and bug fixes that result in perf 
improvements in different area, like deal making, sealing and so on.

## Highlights

- 🌟🌟Introduce `MaxStagingDealsBytes - reject new deals if our staging deals area is full ([filecoin-project/lotus#7276](https://github.com/filecoin-project/lotus/pull/7276))
    - Set `MaxStagingDealsBytes` under the [Dealmaking] section of the markets' subsystem's `config.toml` to reject new incoming deals when the `deal-staging` directory of market subsystem's repo gets too large. 
- 🌟🌟miner: Command to list/remove expired sectors locally ([filecoin-project/lotus#7140](https://github.com/filecoin-project/lotus/pull/7140))
    - run `./lotus-miner sectors expired -h` for more details.
- 🚀update to ffi to update-bellperson-proofs-v9-0-2 ([filecoin-project/lotus#7369](https://github.com/filecoin-project/lotus/pull/7369))
    - MinerX fellows(early testers of lotus releases) have reported faster WindowPoSt computation!
- 🌟dealpublisher: Fully validate deals before publishing ([filecoin-project/lotus#7234](https://github.com/filecoin-project/lotus/pull/7234))
    - This excludes the expired deals before sending out a PSD message which reduces the chances of PSD message failure due to invalid deals. 
- 🌟Simple alert system; FD limit alerts ([filecoin-project/lotus#7108](https://github.com/filecoin-project/lotus/pull/7108))

## New Features

- feat(ci): include version/cli checks in tagged releases ([filecoin-project/lotus#7331](https://github.com/filecoin-project/lotus/pull/7331))
- Show deal sizes is sealing sectors ([filecoin-project/lotus#7261](https://github.com/filecoin-project/lotus/pull/7261))
- config for disabling NAT port mapping ([filecoin-project/lotus#7204](https://github.com/filecoin-project/lotus/pull/7204))
- Add optional mined block list to miner info ([filecoin-project/lotus#7202](https://github.com/filecoin-project/lotus/pull/7202))
- Shed: Create a verifreg command for when VRK isn't a multisig ([filecoin-project/lotus#7099](https://github.com/filecoin-project/lotus/pull/7099))

## Improvements

- build macOS CI ([filecoin-project/lotus#7307](https://github.com/filecoin-project/lotus/pull/7307))
- itests: remove cid equality comparison ([filecoin-project/lotus#7292](https://github.com/filecoin-project/lotus/pull/7292))
- Add partition info to the 'sectors status' command ([filecoin-project/lotus#7246](https://github.com/filecoin-project/lotus/pull/7246))
- chain: Cleanup consensus logic ([filecoin-project/lotus#7255](https://github.com/filecoin-project/lotus/pull/7255))
- builder: Handle chainstore config in ConfigFullNode ([filecoin-project/lotus#7232](https://github.com/filecoin-project/lotus/pull/7232))
- gateway: check tipsets in ChainGetPath ([filecoin-project/lotus#7230](https://github.com/filecoin-project/lotus/pull/7230))
- Refactor events subsystem ([filecoin-project/lotus#7000](https://github.com/filecoin-project/lotus/pull/7000))
- test: re-enable disabled tests ([filecoin-project/lotus#7211](https://github.com/filecoin-project/lotus/pull/7211))
- Reduce lotus-miner startup spam ([filecoin-project/lotus#7205](https://github.com/filecoin-project/lotus/pull/7205))
- Catch deal slashed because sector was terminated ([filecoin-project/lotus#7201](https://github.com/filecoin-project/lotus/pull/7201))
- Insert miner and network power data as gibibytes to avoid int64 overflows ([filecoin-project/lotus#7194](https://github.com/filecoin-project/lotus/pull/7194))
- sealing: Check piece CIDs after AddPiece ([filecoin-project/lotus#7185](https://github.com/filecoin-project/lotus/pull/7185))
- markets: OnDealExpiredOrSlashed - get deal by proposal instead of deal ID ([filecoin-project/lotus#5431](https://github.com/filecoin-project/lotus/pull/5431))
- Incoming: improve a log message ([filecoin-project/lotus#7181](https://github.com/filecoin-project/lotus/pull/7181))
- journal: make current log file have a fixed named (#7112) ([filecoin-project/lotus#7112](https://github.com/filecoin-project/lotus/pull/7112))
- call string.Repeat always with positive int ([filecoin-project/lotus#7104](https://github. com/filecoin-project/lotus/pull/7104))
- itests: support larger sector sizes; add large deal test. ([filecoin-project/lotus#7148](https://github.com/filecoin-project/lotus/pull/7148))
- Ignore nil throttler ([filecoin-project/lotus#7169](https://github.com/filecoin-project/lotus/pull/7169))

## Bug Fixes

- fix: escape periods to match actual periods in version
- fix bug for CommittedCapacitySectorLifetime ([filecoin-project/lotus#7337](https://github.com/filecoin-project/lotus/pull/7337))
- fix a panic in HandleRecoverDealIDs ([filecoin-project/lotus#7336](https://github.com/filecoin-project/lotus/pull/7336))
- fix index out of range ([filecoin-project/lotus#7273](https://github.com/filecoin-project/lotus/pull/7273))
- fix: correctly handle null blocks when detecting an expensive fork ([filecoin-project/lotus#7210](https://github.com/filecoin-project/lotus/pull/7210))
- fix: make lotus soup use the correct dependencies ([filecoin-project/lotus#7221](https://github.com/filecoin-project/lotus/pull/7221))
- fix: init restore adds empty storage.json ([filecoin-project/lotus#7025](https://github.com/filecoin-project/lotus/pull/7025))
- fix: disable broken testground integration test ([filecoin-project/lotus#7187](https://github.com/filecoin-project/lotus/pull/7187))
- fix TestDealPublisher ([filecoin-project/lotus#7173](https://github.com/filecoin-project/lotus/pull/7173))
- fix: make TestTimedCacheBlockstoreSimple pass reliably ([filecoin-project/lotus#7174](https://github.com/filecoin-project/lotus/pull/7174))
- Fix throttling bug ([filecoin-project/lotus#7177](https://github.com/filecoin-project/lotus/pull/7177))
- sealing: Fix sector state accounting with FinalizeEarly ([filecoin-project/lotus#7256](https://github.com/filecoin-project/lotus/pull/7256))
- docker entrypoint.sh missing variable escape character ([filecoin-project/lotus#7291](https://github.com/filecoin-project/lotus/pull/7291))
- sealing: Fix retry loop in SubmitCommitAggregate ([filecoin-project/lotus#7245](https://github.com/filecoin-project/lotus/pull/7245))
- sectors expired: Handle precomitted and unproven sectors correctly ([filecoin-project/lotus#7236](https://github.com/filecoin-project/lotus/pull/7236))
- stores: Fix reserved disk usage log spam ([filecoin-project/lotus#7233](https://github.com/filecoin-project/lotus/pull/7233))


## Dependency Updates

- github.com/filecoin-project/go-fil-markets (v1.8.1 -> v1.12.0):
- github.com/filecoin-project/go-data-transfer (v1.7.8 -> v1.10.1):
- update to ffi to update-bellperson-proofs-v9-0-2 ([filecoin-project/lotus#7369](https://github.com/filecoin-project/lotus/pull/7369))
- fix(deps): use go-graphsync v0.9.3 with hotfix
- Update to unified go-graphsync v0.9.0 ([filecoin-project/lotus#7197](https://github.com/filecoin-project/lotus/pull/7197))

## Others

- v1.11.3-rc2 ([filecoin-project/lotus#7371](https://github.com/filecoin-project/lotus/pull/7371))
- v1.11.3-rc1 ([filecoin-project/lotus#7299](https://github.com/filecoin-project/lotus/pull/7299))
- Increase threshold from 0.5% to 1% ([filecoin-project/lotus#7262](https://github.com/filecoin-project/lotus/pull/7262))
- ci: exclude cruft from code coverage ([filecoin-project/lotus#7189](https://github.com/filecoin-project/lotus/pull/7189))
- Bump version to v1.11.3-dev ([filecoin-project/lotus#7180](https://github.com/filecoin-project/lotus/pull/7180))
- test: disable flaky TestBatchDealInput ([filecoin-project/lotus#7176](https://github.com/filecoin-project/lotus/pull/7176))
- Turn off patch ([filecoin-project/lotus#7172](https://github.com/filecoin-project/lotus/pull/7172))
- test: disable flaky TestSimultaneousTransferLimit ([filecoin-project/lotus#7153](https://github.com/filecoin-project/lotus/pull/7153))

 
## Contributors

| Contributor | Commits | Lines ± | Files Changed |
|-------------|---------|---------|---------------|
| @magik6k | 39 | +3311/-1825 | 179 |
| @Stebalien | 23 | +1935/-1417 | 84 |
| @dirkmc | 12 | +921/-732 | 111 |
| @dirkmc | 12 | +663/-790 | 30 |
| @hannahhoward | 3 | +482/-275 | 46 |
| @travisperson | 1 | +317/-65 | 5 |
| @jennijuju | 11 | +223/-126 | 24 |
| @hannahhoward | 7 | +257/-55 | 16 |
| @nonsense| 9 | +258/-37 | 19 |
| @raulk | 4 | +127/-36 | 13 |
| @raulk | 1 | +43/-60 | 15 |
| @arajasek | 4 | +74/-8 | 10 |
| @Frank | 2 | +68/-8 | 3 |
| @placer14|  2 | +52/-1 | 4 |
| @ldoublewood | 2 | +15/-13 | 3 |
| @lanzafame | 1 | +16/-2 | 1 |
| @aarshkshah1992 | 2 | +11/-6 | 2 |
| @ZenGround0 | 2 | +7/-6 | 2 |
| @ognots | 1 | +0/-10 | 2 |
| @KAYUII | 2 | +4/-4 | 2 |
| @lanzafame | 1 | +6/-0 | 1 |
| @jacobheun | 1 | +3/-3 | 1 |
| @frank | 1 | +4/-0 | 1 |


# v1.11.2 / 2021-09-06

lotus v1.11.2 is a feature release that's **highly recommended ALL lotus users to upgrade**, including node operators, 
storage providers and clients. 

## Highlights
- 🌟🌟🌟 Introduce Dagstore and CARv2 for deal-making (#6671) ([filecoin-project/lotus#6671](https://github.com/filecoin-project/lotus/pull/6671))
  - **[lotus miner markets' Dagstore](https://docs.filecoin.io/mine/lotus/dagstore/#conceptual-overview)** is a 
    component of the `markets` subsystem in lotus-miner. It is a sharded store to hold large IPLD graphs efficiently,
    packaged as  location-transparent attachable CAR files and it replaces the former Badger staging blockstore. It 
    is designed to provide high efficiency and throughput, and minimize resource utilization during deal-making operations.  
    The dagstore also leverages the indexing features of [CARv2](https://github.com/ipld/ipld/blob/master/specs/transport/car/carv2/index.md) to enable plan CAR files to act as read and write 
    blockstores, which are served as the direct medium for data exchanges in markets for both storage and retrieval 
    deal making without requiring intermediate buffers.
  - In the future, lotus will leverage and interact with Dagstore a lot for new features and improvements for deal 
    making, therefore, it's highly recommended to lotus users to go through [Lotus Miner: About the markets dagstore](https://docs.filecoin.io/mine/lotus/dagstore/#conceptual-overview) thoroughly to learn more about Dagstore's 
    conceptual overview, terminology, directory structure, configuration and so on.
  - **Note**: 
    - When you first start your lotus-miner or market subsystem with this release, a one-time/first-time **dagstore migration** will be triggered which replaces the former Badger staging blockstore with dagstore. We highly 
      recommend storage providers to read this [section](https://docs.filecoin.io/mine/lotus/dagstore/#first-time-migration) to learn more about
      what the process does, what to expect and how monitor it.
    - It is highly recommended to **wait all ongoing data transfer to finish or cancel inbound storage deals that 
      are still transferring**, using the `lotus-miner data-transfers cancel` command before upgrade your market nodes. Reason being that the new dagstore changes attributes in the internal deal state objects, and the paths to the staging CARs where the deal data was being placed will be lost.
    - ‼️Having your dags initialized will become important in the near feature for you to provide a better storage
          and retrieval service. We'd suggest you to start [forced bulk initialization] soon if possible as this process
          places relatively high IP workload on your storage system and is better to be carried out gradually and over a
          longer timeframe. Read how to do properly perform a force bulk initialization [here](https://docs.filecoin.io/mine/lotus/dagstore/#forcing-bulk-initialization).
    - ⏮ Rollback Alert(from v1.11.2-rcX to any version lower): If a storages deal is initiated with M1/v1.11.2(-rcX)
      release, it needs to get to the `StorageDealAwaitingPrecommit` state before you can do a version rollback or the markets process may panic.
  - 💙 **Special thanks to [MinerX fellows for testing and providing valuable feedbacks](https://github.com/filecoin-project/lotus/discussions/6852) for Dagstore in the past month!** 
- 🌟🌟 rpcenc: Support reader redirect ([filecoin-project/lotus#6952](https://github.com/filecoin-project/lotus/pull/6952))
  - This allows market processes to send piece bytes directly to workers involved on `AddPiece`.
- Extending sectors: more practical and flexible tools ([filecoin-project/lotus#6097](https://github.com/filecoin-project/lotus/pull/6097))
    - `lotus-miner sectors check-expire` to inspect expiring sectors.
    - `lotus-miner sectors renew` for renewing expiring sectors, see the command help menu for customizable option 
      like `extension`, `new-expiration` and so on.
- ‼️ MpoolReplaceCmd ( lotus mpool replace`) now takes FIL for fee-limit ([filecoin-project/lotus#6927](https://github.com/filecoin-project/lotus/pull/6927))
- Drop townhall/chainwatch ([filecoin-project/lotus#6912](https://github.com/filecoin-project/lotus/pull/6912))
    - ChainWatch is no longer supported by lotus.
- Configurable CC Sector Expiration ([filecoin-project/lotus#6803](https://github.com/filecoin-project/lotus/pull/6803))
    - Set `CommittedCapacitySectorLifetime` in lotus-miner/config.toml to specify the default expiration for a new CC 
      sector, value must be between 180-540 days inclusive.

## New Features
- api/command for encoding actor params ([filecoin-project/lotus#7150](https://github.com/filecoin-project/lotus/pull/7150))
- shed: Support raw encoding in cid id ([filecoin-project/lotus#7149](https://github.com/filecoin-project/lotus/pull/7149))
- feat(miner deals): create subdir to miner repo for staged deals ([filecoin-project/lotus#6853](https://github.com/filecoin-project/lotus/pull/6853))
- Support --actor in miner actor control list ([filecoin-project/lotus#7027](https://github.com/filecoin-project/lotus/pull/7027))
- Shed: Include network name in genesis-verify ([filecoin-project/lotus#7019](https://github.com/filecoin-project/lotus/pull/7019))
- feat: add ChainGetTipSetAfterHeight ([filecoin-project/lotus#6990](https://github.com/filecoin-project/lotus/pull/6990))
- lotus-shed splitstore clear command ([filecoin-project/lotus#6967](https://github.com/filecoin-project/lotus/pull/6967))

## Improvements
- improve get api error messages ([filecoin-project/lotus#7088](https://github.com/filecoin-project/lotus/pull/7088))
- Strict major minor version checking on v0 and v1 apis ([filecoin-project/lotus#7038](https://github.com/filecoin-project/lotus/pull/7038))
- make lotus-miner net commands hit markets subsystem. ([filecoin-project/lotus#7042](https://github.com/filecoin-project/lotus/pull/7042))
- Test with latest actors version ([filecoin-project/lotus#6998](https://github.com/filecoin-project/lotus/pull/6998))
- Reduce splitstore memory usage during chain walks ([filecoin-project/lotus#6949](https://github.com/filecoin-project/lotus/pull/6949))
- Remove forgotten non-functioning config from the pre-mainnet days ([filecoin-project/lotus#6970](https://github.com/filecoin-project/lotus/pull/6970))
- add explicit error msg if repo dir does not exist ([filecoin-project/lotus#6909](https://github.com/filecoin-project/lotus/pull/6909))
- Test/pledge batching msg prop ([filecoin-project/lotus#6537](https://github.com/filecoin-project/lotus/pull/6537))
- reasonable max value for initial sector expiration ([filecoin-project/lotus#6099](https://github.com/filecoin-project/lotus/pull/6099))
- support MARKETS_API_INFO env var, and markets-repo, markets-api-url CLI flags. ([filecoin-project/lotus#6936](https://github.com/filecoin-project/lotus/pull/6936))
- Improve formatting of workers CLI ([filecoin-project/lotus#6942](https://github.com/filecoin-project/lotus/pull/6942))
- make: set default GOCC earlier ([filecoin-project/lotus#6932](https://github.com/filecoin-project/lotus/pull/6932))
- Moving GC Followup ([filecoin-project/lotus#6905](https://github.com/filecoin-project/lotus/pull/6905))
- Log more call context during errors ([filecoin-project/lotus#6918](https://github.com/filecoin-project/lotus/pull/6918))
- polish(errors): better state tree errors ([filecoin-project/lotus#6923](https://github.com/filecoin-project/lotus/pull/6923))
- adding an RuntimeSubsystems API to storage miner; fix `lotus-miner info` ([filecoin-project/lotus#6906](https://github.com/filecoin-project/lotus/pull/6906))
- Reduce entropy in the chain package ([filecoin-project/lotus#6889](https://github.com/filecoin-project/lotus/pull/6889))
- make: Allow setting Go compiler with GOCC ([filecoin-project/lotus#6911](https://github.com/filecoin-project/lotus/pull/6911))

## Bug Fixes
- sealing: Fix RecoverDealIDs loop with changed PieceCID ([filecoin-project/lotus#7117](https://github.com/filecoin-project/lotus/pull/7117))
- Fix error handling in SectorAddPieceToAny api impl ([filecoin-project/lotus#7135](https://github.com/filecoin-project/lotus/pull/7135))
- add rice box to required binaries ([filecoin-project/lotus#7125](https://github.com/filecoin-project/lotus/pull/7125))
- fix(miner): always create miner deal staging directory (#7098) ([filecoin-project/lotus#7098](https://github.com/filecoin-project/lotus/pull/7098))
- fix build after merging #6097. (#7096) ([filecoin-project/lotus#7096](https://github.com/filecoin-project/lotus/pull/7096))
- fix: don't check for t_aux when proving ([filecoin-project/lotus#7011](https://github.com/filecoin-project/lotus/pull/7011))
- fix: vet actors shims ([filecoin-project/lotus#6999](https://github.com/filecoin-project/lotus/pull/6999))
- fix: more logging in maybeStartBatch error ([filecoin-project/lotus#6996](https://github.com/filecoin-project/lotus/pull/6996))
- fix flaky TestDealPublisher and re-enable ([filecoin-project/lotus#6991](https://github.com/filecoin-project/lotus/pull/6991))
- fix skipCount ([filecoin-project/lotus#6940](https://github.com/filecoin-project/lotus/pull/6940))
- fix bug in MpoolPending message exclusion ([filecoin-project/lotus#6945](https://github.com/filecoin-project/lotus/pull/6945))
- PreCommitPolicy: Don't try to align expirations on proving period boundaries ([filecoin-project/lotus#7018](https://github.com/filecoin-project/lotus/pull/7018))
- make: fix version check when using gotip ([filecoin-project/lotus#6916](https://github.com/filecoin-project/lotus/pull/6916))
- fix ticket check ([filecoin-project/lotus#6882](https://github.com/filecoin-project/lotus/pull/6882))

## Dependency Updates
- github.com/filecoin-project/go-data-transfer (v1.7.2 -> v1.7.8):
- github.com/filecoin-project/go-fil-markets (v1.6.2 -> v1.8.1):
- update go-libp2p-pubsub to v0.5.4 ([filecoin-project/lotus#6958](https://github.com/filecoin-project/lotus/pull/6958))
- integrate the proof patch: tag proofs-v9-revert-deps-hotfix
- Update markets, dt and graphsync ([filecoin-project/lotus#7160](https://github.com/filecoin-project/lotus/pull/7160))
- Remove replace directive for multihash dep (#7113) ([filecoin-project/lotus#7113](https://github.com/filecoin-project/lotus/pull/7113))
- upgrade upstream dependencies. ([filecoin-project/lotus#7115](https://github.com/filecoin-project/lotus/pull/7115))
- Update to latest FFI ([filecoin-project/lotus#7110](https://github.com/filecoin-project/lotus/pull/7110))
- Update state machine deps for logging ([filecoin-project/lotus#6941](https://github.com/filecoin-project/lotus/pull/6941))
- Update deps for more logging in data transfer and markets ([filecoin-project/lotus#6937](https://github.com/filecoin-project/lotus/pull/6937))
- Update to branches with improved logging ([filecoin-project/lotus#6919](https://github.com/filecoin-project/lotus/pull/6919))
- update go-libp2p-pubsub to v0.5.3 ([filecoin-project/lotus#6907](https://github.com/filecoin-project/lotus/pull/6907))

## Others
- Fix nits and see if codecov works now with auto ([filecoin-project/lotus#7151](https://github.com/filecoin-project/lotus/pull/7151))
- Codecov Projects ([filecoin-project/lotus#7147](https://github.com/filecoin-project/lotus/pull/7147))
- remove m1 templates and make area selection multi-optionable ([filecoin-project/lotus#7121](https://github.com/filecoin-project/lotus/pull/7121))
- release -> master ([filecoin-project/lotus#7105](https://github.com/filecoin-project/lotus/pull/7105))
- Lotus release process  - how we make releases ([filecoin-project/lotus#6944](https://github.com/filecoin-project/lotus/pull/6944))
- codecov: fix mock name ([filecoin-project/lotus#7039](https://github.com/filecoin-project/lotus/pull/7039))  
- codecov: fix regexes ([filecoin-project/lotus#7037](https://github.com/filecoin-project/lotus/pull/7037))
- chore: disable flaky test ([filecoin-project/lotus#6957](https://github.com/filecoin-project/lotus/pull/6957))  
- set buildtype in nerpa and butterfly ([filecoin-project/lotus#6085](https://github.com/filecoin-project/lotus/pull/6085))  
- release v1.11.1 backport -> master ([filecoin-project/lotus#6929](https://github.com/filecoin-project/lotus/pull/6929))
- chore: fixup issue templates ([filecoin-project/lotus#6899](https://github.com/filecoin-project/lotus/pull/6899))
- bump master version to v1.11.2-dev ([filecoin-project/lotus#6903](https://github.com/filecoin-project/lotus/pull/6903))
- releases -> master for v1.11.0 ([filecoin-project/lotus#6894](https://github.com/filecoin-project/lotus/pull/6894))


Contributors

| Contributor | Commits | Lines ± | Files Changed |
|-------------|---------|---------|---------------|
| @magik6k | 23 | +5040/-8389 | 114 |
| @aarshkshah1992 | 11 | +4859/-1078 | 101 |
| @raulk | 5 | +4170/-1662 | 104 |
| @vyzo | 30 | +1092/-702 | 49 |
| @nonsense | 6 | +630/-472 | 19 |
| @ZenGround0 | 31 | +556/-274 | 74 |
| @He Weidong | 16 | +680/-128 | 16 |
| @raulk | 16 | +444/-277 | 49 |
| @Stebalien | 11 | +403/-259 | 48 |
| @jennijuju| 17 | +276/-281 | 42 |
| @dirkmc | 5 | +204/-138 | 20 |
| @placer14 | 7 | +178/-77 | 17 |
| @BlocksOnAChain | 1 | +138/-0 | 1 |
| @Frrist | 1 | +63/-56 | 2 |
| @arajasek | 7 | +74/-42 | 13 |
| @frrist | 2 | +67/-6 | 6 |
| @hannahhoward | 2 | +13/-11 | 3 |
| @coryschwartz | 1 | +16/-6 | 3 |
| @whyrusleeping | 1 | +7/-7 | 1 |
| @hunjixin | 1 | +8/-6 | 1 |
| @aarshkshah1992 | 1 | +6/-6 | 2 |
| @dirkmc | 2 | +8/-0 | 2 |
| @mx | 2 | +6/-1 | 2 |
| @travisperson | 1 | +3/-2 | 1 |
| @jennijuju | 2 | +2/-2 | 2 |
| @ribasushi | 1 | +1/-2 | 2 |

# 1.11.1 / 2021-08-16

> Note: for discussion about this release, please comment [here](https://github.com/filecoin-project/lotus/discussions/6904)

This is a  **highly recommended** but optional Lotus v1.11.1 release that introduces many deal making and datastore improvements and new features along with other bug fixes. 

## Highlights
- ⭐️⭐️⭐️[**lotus-miner market subsystem**](https://docs.filecoin.io/mine/lotus/split-markets-miners/#frontmatter-title) is introduced in this release! It is **highly recommended** for storage providers to run markets processes on a separate machine! Doing so, only this machine needs to exposes public ports for deal making. This also means that the other miner operations can now be completely isolated by from the deal making processes and storage providers can stop and restarts the markets process without affecting an ongoing Winning/Window PoSt!
  - More details on the concepts, architecture and how to split the market process can be found [here](https://docs.filecoin.io/mine/lotus/split-markets-miners/#concepts). 
  - Base on your system setup(running on separate machines, same machine and so on), please see the suggested practice by community members [here](https://github.com/filecoin-project/lotus/discussions/7047#discussion-3515335).
    - Note: if you are running lotus-worker on a different machine, you will need to set `MARKETS_API_INFO` for certain CLI to work properly. This will be improved by #7072.
  - Huge thanks to MinerX fellows for [helping testing the implementation, reporting the issues so they were fixed by now and providing feedbacks](https://github.com/filecoin-project/lotus/discussions/6861) to user docs in the past three weeks!
- Config for collateral from miner available balance ([filecoin-project/lotus#6629](https://github.com/filecoin-project/lotus/pull/6629)) 
  - Better control your sector collateral payment by setting `CollateralFromMinerBalance`, `AvailableBalanceBuffer` and `DisableCollateralFallback`.
    - `CollateralFromMinerBalance`:  whether to use available miner balance for sector collateral instead of sending it with each message, default is `false`.
    - `AvailableBalanceBuffer`: minimum available balance to keep in the miner actor before sending it with messages, default is 0FIL.
    - `DisableCollateralFallback`: whether to send collateral with messages even if there is no available balance in the miner actor, default is `false`.
- Config for deal publishing control addresses ([filecoin-project/lotus#6697](https://github.com/filecoin-project/lotus/pull/6697))
  - Set `DealPublishControl` to set the wallet used for sending `PublishStorageDeals` messages, instructions [here](https://docs.filecoin.io/mine/lotus/miner-addresses/#control-addresses).
- Config UX improvements ([filecoin-project/lotus#6848](https://github.com/filecoin-project/lotus/pull/6848))
  - You can now preview the the default and updated node config by running `lotus/lotus-miner config default/updated`  
  
## New Features
  - ⭐️⭐️⭐️ Support standalone miner-market process ([filecoin-project/lotus#6356](https://github.com/filecoin-project/lotus/pull/6356))
  - **⭐️⭐️ Experimental** [Splitstore]((https://github.com/filecoin-project/lotus/blob/master/blockstore/splitstore/README.md)) (more details coming in v1.11.2! Stay tuned! Join the discussion [here](https://github.com/filecoin-project/lotus/discussions/5788) if you have questions!) :
    - Improve splitstore warmup ([filecoin-project/lotus#6867](https://github.com/filecoin-project/lotus/pull/6867))
    - Moving GC for badger ([filecoin-project/lotus#6854](https://github.com/filecoin-project/lotus/pull/6854))
    - splitstore shed utils ([filecoin-project/lotus#6811](https://github.com/filecoin-project/lotus/pull/6811))
    - fix warmup by decoupling state from message receipt walk ([filecoin-project/lotus#6841](https://github.com/filecoin-project/lotus/pull/6841))
    - Splitstore: support on-disk marksets using badger ([filecoin-project/lotus#6833](https://github.com/filecoin-project/lotus/pull/6833)) 
    - cache loaded block messages ([filecoin-project/lotus#6760](https://github.com/filecoin-project/lotus/pull/6760))
    - Splitstore: add retention policy option for keeping messages in the hotstore ([filecoin-project/lotus#6775](https://github.com/filecoin-project/lotus/pull/6775))
    - Introduce the LOTUS_CHAIN_BADGERSTORE_DISABLE_FSYNC envvar ([filecoin-project/lotus#6817](https://github.com/filecoin-project/lotus/pull/6817))
    - Splitstore: add support for protecting out of chain references in the blockstore ([filecoin-project/lotus#6777](https://github.com/filecoin-project/lotus/pull/6777))
    - Implement exposed splitstore ([filecoin-project/lotus#6762](https://github.com/filecoin-project/lotus/pull/6762))
    - Splitstore code reorg ([filecoin-project/lotus#6756](https://github.com/filecoin-project/lotus/pull/6756))
    - Splitstore: Some small fixes ([filecoin-project/lotus#6754](https://github.com/filecoin-project/lotus/pull/6754))
    - Splitstore Enhanchements ([filecoin-project/lotus#6474](https://github.com/filecoin-project/lotus/pull/6474))
  - lotus-shed: initial export cmd for markets related metadata ([filecoin-project/lotus#6840](https://github.com/filecoin-project/lotus/pull/6840))
  - add a very verbose -vv flag to lotus and lotus-miner. ([filecoin-project/lotus#6888](https://github.com/filecoin-project/lotus/pull/6888))
  - Add allocated sectorid vis ([filecoin-project/lotus#4638](https://github.com/filecoin-project/lotus/pull/4638))
  - add a command for compacting sector numbers bitfield ([filecoin-project/lotus#4640](https://github.com/filecoin-project/lotus/pull/4640))  
    - Run `lotus-miner actor compact-allocated` to compact sector number allocations to reduce the size of the allocated sector number bitfield.
  - Add ChainGetMessagesInTipset API ([filecoin-project/lotus#6642](https://github.com/filecoin-project/lotus/pull/6642))
  - Handle the --color flag via proper global state ([filecoin-project/lotus#6743](https://github.com/filecoin-project/lotus/pull/6743))
     - Enable color by default only if os.Stdout is a TTY ([filecoin-project/lotus#6696](https://github.com/filecoin-project/lotus/pull/6696))
     - Stop outputing ANSI color on non-TTY ([filecoin-project/lotus#6694](https://github.com/filecoin-project/lotus/pull/6694))
  - Envvar to disable slash filter ([filecoin-project/lotus#6620](https://github.com/filecoin-project/lotus/pull/6620))
  - commit batch: AggregateAboveBaseFee config ([filecoin-project/lotus#6650](https://github.com/filecoin-project/lotus/pull/6650))
  - shed tool to estimate aggregate network fees ([filecoin-project/lotus#6631](https://github.com/filecoin-project/lotus/pull/6631))
  
## Bug Fixes
  - Fix padding of deals, which only partially shipped in #5988 ([filecoin-project/lotus#6683](https://github.com/filecoin-project/lotus/pull/6683))
  - fix deal concurrency test failures by upgrading graphsync and others ([filecoin-project/lotus#6724](https://github.com/filecoin-project/lotus/pull/6724))
  - fix: on randomness change, use new rand ([filecoin-project/lotus#6805](https://github.com/filecoin-project/lotus/pull/6805))  - fix: always check if StateSearchMessage returns nil ([filecoin-project/lotus#6802](https://github.com/filecoin-project/lotus/pull/6802))  
  - test: fix flaky window post tests ([filecoin-project/lotus#6804](https://github.com/filecoin-project/lotus/pull/6804))
  -  wrap close(wait) with sync.Once to avoid panic ([filecoin-project/lotus#6800](https://github.com/filecoin-project/lotus/pull/6800))
  - fixes #6786 segfault ([filecoin-project/lotus#6787](https://github.com/filecoin-project/lotus/pull/6787))
  -  ClientRetrieve stops on cancel([filecoin-project/lotus#6739](https://github.com/filecoin-project/lotus/pull/6739))
  - Fix bugs in sectors extend --v1-sectors ([filecoin-project/lotus#6066](https://github.com/filecoin-project/lotus/pull/6066))
  - fix "lotus-seed genesis car" error "merkledag: not found" ([filecoin-project/lotus#6688](https://github.com/filecoin-project/lotus/pull/6688))
  - Get retrieval pricing input should not error out on a deal state fetch ([filecoin-project/lotus#6679](https://github.com/filecoin-project/lotus/pull/6679))
  - Fix more CID double-encoding as hex ([filecoin-project/lotus#6680](https://github.com/filecoin-project/lotus/pull/6680))  
  - storage: Fix FinalizeSector with sectors in stoage paths ([filecoin-project/lotus#6653](https://github.com/filecoin-project/lotus/pull/6653))
  - Fix tiny error in check-client-datacap ([filecoin-project/lotus#6664](https://github.com/filecoin-project/lotus/pull/6664))
  - Fix: precommit_batch method used the wrong cfg.CommitBatchWait ([filecoin-project/lotus#6658](https://github.com/filecoin-project/lotus/pull/6658))
  - fix ticket expiration check ([filecoin-project/lotus#6635](https://github.com/filecoin-project/lotus/pull/6635))
  - remove precommit check in handleCommitFailed ([filecoin-project/lotus#6634](https://github.com/filecoin-project/lotus/pull/6634))
  - fix prove commit aggregate send token amount ([filecoin-project/lotus#6625](https://github.com/filecoin-project/lotus/pull/6625))
  
## Improvements
  - Eliminate inefficiency in markets logging ([filecoin-project/lotus#6895](https://github.com/filecoin-project/lotus/pull/6895))
  - rename `cmd/lotus{-storage=>}-miner` to match binary. ([filecoin-project/lotus#6886](https://github.com/filecoin-project/lotus/pull/6886))
  - fix racy TestSimultanenousTransferLimit. ([filecoin-project/lotus#6862](https://github.com/filecoin-project/lotus/pull/6862))
  - ValidateBlock: Assert that block header height's are greater than parents ([filecoin-project/lotus#6872](https://github.com/filecoin-project/lotus/pull/6872))
  - feat: Don't panic when api impl is nil ([filecoin-project/lotus#6857](https://github.com/filecoin-project/lotus/pull/6857))
  - add docker-compose file ([filecoin-project/lotus#6544](https://github.com/filecoin-project/lotus/pull/6544))
  - easy way to make install app ([filecoin-project/lotus#5183](https://github.com/filecoin-project/lotus/pull/5183))
  - api: Separate the Net interface from Common ([filecoin-project/lotus#6627](https://github.com/filecoin-project/lotus/pull/6627))  - add StateReadState to gateway api ([filecoin-project/lotus#6818](https://github.com/filecoin-project/lotus/pull/6818))  
  - add SealProof in SectorBuilder ([filecoin-project/lotus#6815](https://github.com/filecoin-project/lotus/pull/6815))
  - sealing: Handle preCommitParams errors more correctly ([filecoin-project/lotus#6763](https://github.com/filecoin-project/lotus/pull/6763)) 
  - ClientFindData: always fetch peer id from chain ([filecoin-project/lotus#6807](https://github.com/filecoin-project/lotus/pull/6807))
  - test: handle null blocks in TestForkRefuseCall ([filecoin-project/lotus#6758](https://github.com/filecoin-project/lotus/pull/6758))
  - Add more deal details to lotus-miner info ([filecoin-project/lotus#6708](https://github.com/filecoin-project/lotus/pull/6708))
  - add election backtest ([filecoin-project/lotus#5950](https://github.com/filecoin-project/lotus/pull/5950))
  - add dollar sign ([filecoin-project/lotus#6690](https://github.com/filecoin-project/lotus/pull/6690))
  - get-actor cli spelling fix ([filecoin-project/lotus#6681](https://github.com/filecoin-project/lotus/pull/6681))
  - polish(statetree): accept a context in statetree diff for timeouts ([filecoin-project/lotus#6639](https://github.com/filecoin-project/lotus/pull/6639))
  - Add helptext to lotus chain export ([filecoin-project/lotus#6672](https://github.com/filecoin-project/lotus/pull/6672))
  - add an incremental nonce itest. ([filecoin-project/lotus#6663](https://github.com/filecoin-project/lotus/pull/6663))
  - commit batch: Initialize the FailedSectors map ([filecoin-project/lotus#6647](https://github.com/filecoin-project/lotus/pull/6647))
  - Fast-path retry submitting commit aggregate if commit is still valid  ([filecoin-project/lotus#6638](https://github.com/filecoin-project/lotus/pull/6638))
  - Reuse timers in sealing batch logic ([filecoin-project/lotus#6636](https://github.com/filecoin-project/lotus/pull/6636))
  
## Dependency Updates
  - Update to proof v8.0.3 ([filecoin-project/lotus#6890](https://github.com/filecoin-project/lotus/pull/6890))
  - update to go-fil-market v1.6.0 ([filecoin-project/lotus#6885](https://github.com/filecoin-project/lotus/pull/6885)) 
  - Bump go-multihash, adjust test for supported version ([filecoin-project/lotus#6674](https://github.com/filecoin-project/lotus/pull/6674))
  - github.com/filecoin-project/go-data-transfer (v1.6.0 -> v1.7.2):
  - github.com/filecoin-project/go-fil-markets (v1.5.0 -> v1.6.2):
  - github.com/filecoin-project/go-padreader (v0.0.0-20200903213702-ed5fae088b20 -> v0.0.0-20210723183308-812a16dc01b1)
  - github.com/filecoin-project/go-state-types (v0.1.1-0.20210506134452-99b279731c48 -> v0.1.1-0.20210810190654-139e0e79e69e)
  - github.com/filecoin-project/go-statemachine (v0.0.0-20200925024713-05bd7c71fbfe -> v1.0.1)
  - update go-libp2p-pubsub to v0.5.0 ([filecoin-project/lotus#6764](https://github.com/filecoin-project/lotus/pull/6764))
  
## Others
  - Master->v1.11.1 ([filecoin-project/lotus#7051](https://github.com/filecoin-project/lotus/pull/7051))
  - v1.11.1-rc2 ([filecoin-project/lotus#6966](https://github.com/filecoin-project/lotus/pull/6966))
  - Backport master -> v1.11.1 ([filecoin-project/lotus#6965](https://github.com/filecoin-project/lotus/pull/6965))
  - Fixes in master -> release ([filecoin-project/lotus#6933](https://github.com/filecoin-project/lotus/pull/6933))
  - Add changelog  for v1.11.1-rc1 and bump the version ([filecoin-project/lotus#6900](https://github.com/filecoin-project/lotus/pull/6900))
  - Fix  merge release -> v1.11.1 ([filecoin-project/lotus#6897](https://github.com/filecoin-project/lotus/pull/6897)) 
  - Update RELEASE_ISSUE_TEMPLATE.md ([filecoin-project/lotus#6880](https://github.com/filecoin-project/lotus/pull/6880))
  - Add github actions for staled pr ([filecoin-project/lotus#6879](https://github.com/filecoin-project/lotus/pull/6879))
  - Update issue templates and add templates for M1 ([filecoin-project/lotus#6856](https://github.com/filecoin-project/lotus/pull/6856))
  - Fix links in issue templates
  - Update issue templates to forms ([filecoin-project/lotus#6798](https://github.com/filecoin-project/lotus/pull/6798)
  - Nerpa v13 upgrade ([filecoin-project/lotus#6837](https://github.com/filecoin-project/lotus/pull/6837))
  - add docker-compose file ([filecoin-project/lotus#6544](https://github.com/filecoin-project/lotus/pull/6544))
  - release -> master ([filecoin-project/lotus#6828](https://github.com/filecoin-project/lotus/pull/6828))
  - Resurrect CODEOWNERS, but for maintainers group ([filecoin-project/lotus#6773](https://github.com/filecoin-project/lotus/pull/6773))
  - Master disclaimer  ([filecoin-project/lotus#6757](https://github.com/filecoin-project/lotus/pull/6757))
  - Create stale.yml ([filecoin-project/lotus#6747](https://github.com/filecoin-project/lotus/pull/6747))
  - Release template: Update all testnet infra at once ([filecoin-project/lotus#6710](https://github.com/filecoin-project/lotus/pull/6710))
  - Release Template: remove binary validation step ([filecoin-project/lotus#6709](https://github.com/filecoin-project/lotus/pull/6709))
  - Reset of the interop network ([filecoin-project/lotus#6689](https://github.com/filecoin-project/lotus/pull/6689))  
  - Update version.go to 1.11.1 ([filecoin-project/lotus#6621](https://github.com/filecoin-project/lotus/pull/6621))
  
## Contributors

| Contributor | Commits | Lines ± | Files Changed |
|-------------|---------|---------|---------------|
| @vyzo | 313 | +8928/-6010 | 415 |
| @nonsense | 103 | +6041/-4041 | 304 |
| @magik6k | 37 | +3851/-1611 | 146 |
| @ZenGround0 | 24 | +1693/-1394 | 95 |
| @placer14 | 1 | +2310/-578 | 8 |
| @dirkmc | 7 | +1154/-726 | 29 |
| @raulk | 44 | +969/-616 | 141 |
| @jennijuju | 15 | +682/-354 | 47 |
| @ribasushi | 18 | +469/-273 | 64 |
| @coryschwartz | 5 | +576/-135 | 14 |
| @hunjixin | 7 | +404/-82 | 19 |
| @dirkmc | 17 | +348/-47 | 17 |
| @tchardin | 2 | +262/-34 | 5 |
| @aarshkshah1992 | 9 | +233/-63 | 44 |
| @Kubuxu | 4 | +254/-16 | 4 |
| @hannahhoward | 6 | +163/-75 | 8 |
| @whyrusleeping | 4 | +157/-16 | 9 |
| @Whyrusleeping | 2 | +87/-66 | 10 |
| @arajasek | 10 | +81/-53 | 13 |
| @zgfzgf | 2 | +104/-4 | 2 |
| @aarshkshah1992 | 6 | +85/-19 | 10 |
| @llifezou | 4 | +59/-20 | 4 |
| @Stebalien | 7 | +47/-17 | 9 |
| @johnli-helloworld | 3 | +46/-15 | 5 |
| @frrist | 1 | +28/-23 | 2 |
| @hannahhoward | 4 | +46/-5 | 11 |
| @Jennifer | 4 | +31/-2 | 4 |
| @wangchao | 1 | +1/-27 | 1 |
| @jennijuju | 2 | +7/-21 | 2 |
| @chadwick2143 | 1 | +15/-1 | 1 |
| @Jerry | 2 | +9/-4 | 2 |
| Steve Loeppky | 2 | +12/-0 | 2 |
| David Dias | 1 | +9/-0 | 1 |
| dependabot[bot] | 1 | +3/-3 | 1 |
| zhoutian527 | 1 | +2/-2 | 1 |
| xloem | 1 | +4/-0 | 1 |
| @travisperson| 2 | +2/-2 | 3 |
| Liviu Damian | 2 | +2/-2 | 2 |
| @jimpick | 2 | +2/-2 | 2 |
| Frank | 1 | +3/-0 | 1 |
| turuslan | 1 | +1/-1 | 1 |
| Kirk Baird | 1 | +0/-0 | 1 |

# 1.11.0 / 2021-07-22

This is a **highly recommended** release of Lotus that have many bug fixes, improvements and new features. 

## Highlights
- Miner SimultaneousTransfers config ([filecoin-project/lotus#6612](https://github.com/filecoin-project/lotus/pull/6612))
  - Set `SimultaneousTransfers` in lotus miner config to configure the maximum number of parallel online data transfers, including both storage and retrieval deals.
- Dynamic Retrieval pricing ([filecoin-project/lotus#6175](https://github.com/filecoin-project/lotus/pull/6175))
  - Customize your retrieval ask price, see a quick tutorial [here](https://github.com/filecoin-project/lotus/discussions/6780).
- Robust message management  ([filecoin-project/lotus#5822](https://github.com/filecoin-project/lotus/pull/5822))
  - run `lotus mpool manage and follow the instructions!
  - Demo available at https://www.youtube.com/watch?v=QDocpLQjZgQ.
- Add utils to use multisigs as miner owners ([filecoin-project/lotus#6490](https://github.com/filecoin-project/lotus/pull/6490))
  
## More New Features
-  feat: implement lotus-sim ([filecoin-project/lotus#6406](https://github.com/filecoin-project/lotus/pull/6406))
- implement a command to export a car ([filecoin-project/lotus#6405](https://github.com/filecoin-project/lotus/pull/6405))
- Add a command to get the fees of a deal ([filecoin-project/lotus#5307](https://github.com/filecoin-project/lotus/pull/5307))
  - run `lotus-shed market get-deal-fees`
- Add a command to list retrievals ([filecoin-project/lotus#6337](https://github.com/filecoin-project/lotus/pull/6337))
  - run `lotus client list-retrievals`
- lotus-gateway: add check command ([filecoin-project/lotus#6373](https://github.com/filecoin-project/lotus/pull/6373))
- lotus-wallet: JWT Support ([filecoin-project/lotus#6360](https://github.com/filecoin-project/lotus/pull/6360))
- Allow starting networks from arbitrary actor versions ([filecoin-project/lotus#6305](https://github.com/filecoin-project/lotus/pull/6305))
- oh, snap! ([filecoin-project/lotus#6202](https://github.com/filecoin-project/lotus/pull/6202))
- Add a shed util to count 64 GiB miner stats ([filecoin-project/lotus#6290](https://github.com/filecoin-project/lotus/pull/6290))
- Introduce stateless offline dealflow, bypassing the FSM/deallists ([filecoin-project/lotus#5961](https://github.com/filecoin-project/lotus/pull/5961))
- Transplant some useful commands to lotus-shed actor ([filecoin-project/lotus#5913](https://github.com/filecoin-project/lotus/pull/5913))
  - run `lotus-shed actor`
- actor wrapper codegen ([filecoin-project/lotus#6108](https://github.com/filecoin-project/lotus/pull/6108))
- Add a shed util to count miners by post type ([filecoin-project/lotus#6169](https://github.com/filecoin-project/lotus/pull/6169))  
- shed: command to list duplicate messages in tipsets (steb) ([filecoin-project/lotus#5847](https://github.com/filecoin-project/lotus/pull/5847))
- feat: allow checkpointing to forks ([filecoin-project/lotus#6107](https://github.com/filecoin-project/lotus/pull/6107))
- Add a CLI tool for miner proving deadline ([filecoin-project/lotus#6132](https://github.com/filecoin-project/lotus/pull/6132))   
  - run `lotus state miner-proving-deadline` 


## Bug Fixes
- Fix wallet error messages ([filecoin-project/lotus#6594](https://github.com/filecoin-project/lotus/pull/6594))
- Fix CircleCI gen ([filecoin-project/lotus#6589](https://github.com/filecoin-project/lotus/pull/6589))
- Make query-ask CLI more graceful ([filecoin-project/lotus#6590](https://github.com/filecoin-project/lotus/pull/6590))
- scale up sector expiration to avoid sector expire in batch-pre-commit waitting ([filecoin-project/lotus#6566](https://github.com/filecoin-project/lotus/pull/6566))
-  Fix an error in msigLockCancel ([filecoin-project/lotus#6582](https://github.com/filecoin-project/lotus/pull/6582)
- fix circleci being out of sync. ([filecoin-project/lotus#6573](https://github.com/filecoin-project/lotus/pull/6573))  
- Fix helptext for ask price([filecoin-project/lotus#6560](https://github.com/filecoin-project/lotus/pull/6560))
- fix commit finalize failed ([filecoin-project/lotus#6521](https://github.com/filecoin-project/lotus/pull/6521))
- Fix soup ([filecoin-project/lotus#6501](https://github.com/filecoin-project/lotus/pull/6501))
- fix: pick the correct partitions-per-post limit ([filecoin-project/lotus#6502](https://github.com/filecoin-project/lotus/pull/6502))
- sealing: Fix restartSectors race ([filecoin-project/lotus#6495](https://github.com/filecoin-project/lotus/pull/6495))
- Fix: correct the change of message size limit ([filecoin-project/lotus#6430](https://github.com/filecoin-project/lotus/pull/6430))
- Fix logging of stringified CIDs double-encoded in hex ([filecoin-project/lotus#6413](https://github.com/filecoin-project/lotus/pull/6413))
- Fix success handling in Retreival ([filecoin-project/lotus#5921](https://github.com/filecoin-project/lotus/pull/5921))
- storagefsm: Fix batch deal packing behavior ([filecoin-project/lotus#6041](https://github.com/filecoin-project/lotus/pull/6041))
- events: Fix handling of multiple matched events per epoch ([filecoin-project/lotus#6355](https://github.com/filecoin-project/lotus/pull/6355))
- Fix logging around mineOne ([filecoin-project/lotus#6310](https://github.com/filecoin-project/lotus/pull/6310))
- Fix shell completions ([filecoin-project/lotus#6316](https://github.com/filecoin-project/lotus/pull/6316))
- Allow 8MB sectors in devnet ([filecoin-project/lotus#6312](https://github.com/filecoin-project/lotus/pull/6312))
- fix ticket expired ([filecoin-project/lotus#6304](https://github.com/filecoin-project/lotus/pull/6304))
- Revert "chore: update go-libp2p" ([filecoin-project/lotus#6306](https://github.com/filecoin-project/lotus/pull/6306))
- fix: wait-api should use GetAPI to acquire binary specific API ([filecoin-project/lotus#6246](https://github.com/filecoin-project/lotus/pull/6246))
- fix(ci): Updates to lotus CI build process ([filecoin-project/lotus#6256](https://github.com/filecoin-project/lotus/pull/6256))
- fix: use a consistent tipset in commands ([filecoin-project/lotus#6142](https://github.com/filecoin-project/lotus/pull/6142))
- go mod tidy for lotus-soup testplans ([filecoin-project/lotus#6124](https://github.com/filecoin-project/lotus/pull/6124))
- fix testground payment channel tests: use 1 miner ([filecoin-project/lotus#6126](https://github.com/filecoin-project/lotus/pull/6126))
- fix: use the parent state when listing actors ([filecoin-project/lotus#6143](https://github.com/filecoin-project/lotus/pull/6143))
- Speed up StateListMessages in some cases ([filecoin-project/lotus#6007](https://github.com/filecoin-project/lotus/pull/6007))
- fix(splitstore): fix a panic on revert-only head changes ([filecoin-project/lotus#6133](https://github.com/filecoin-project/lotus/pull/6133))
- drand: fix beacon cache ([filecoin-project/lotus#6164](https://github.com/filecoin-project/lotus/pull/6164))
 
## Improvements
- gateway: Add support for Version method ([filecoin-project/lotus#6618](https://github.com/filecoin-project/lotus/pull/6618))
- revamped integration test kit (aka. Operation Sparks Joy) ([filecoin-project/lotus#6329](https://github.com/filecoin-project/lotus/pull/6329))
- move with changed name ([filecoin-project/lotus#6587](https://github.com/filecoin-project/lotus/pull/6587))
- dynamic circleci config for streamlining test execution ([filecoin-project/lotus#6561](https://github.com/filecoin-project/lotus/pull/6561))
- extern/storage: add ability to ignore worker resources when scheduling. ([filecoin-project/lotus#6542](https://github.com/filecoin-project/lotus/pull/6542))
- Adjust various CLI display ratios to arbitrary precision ([filecoin-project/lotus#6309](https://github.com/filecoin-project/lotus/pull/6309))
- Test multicore SDR support ([filecoin-project/lotus#6479](https://github.com/filecoin-project/lotus/pull/6479))
- Unit tests for sector batchers ([filecoin-project/lotus#6432](https://github.com/filecoin-project/lotus/pull/6432))
- Update chain list with correct help instructions ([filecoin-project/lotus#6465](https://github.com/filecoin-project/lotus/pull/6465))
- clean failed sectors in batch commit ([filecoin-project/lotus#6451](https://github.com/filecoin-project/lotus/pull/6451))
- itests/kit: add guard to ensure imports from tests only. ([filecoin-project/lotus#6445](https://github.com/filecoin-project/lotus/pull/6445))
- consolidate integration tests into `itests` package; create test kit; cleanup ([filecoin-project/lotus#6311](https://github.com/filecoin-project/lotus/pull/6311))
- Fee config for sector batching ([filecoin-project/lotus#6420](https://github.com/filecoin-project/lotus/pull/6420))
- UX: lotus state power CLI should fail if called with a not-miner ([filecoin-project/lotus#6425](https://github.com/filecoin-project/lotus/pull/6425))
- Increase message size limit ([filecoin-project/lotus#6419](https://github.com/filecoin-project/lotus/pull/6419))
- polish(stmgr): define ExecMonitor for message application callback ([filecoin-project/lotus#6389](https://github.com/filecoin-project/lotus/pull/6389))
- upgrade testground action version ([filecoin-project/lotus#6403](https://github.com/filecoin-project/lotus/pull/6403))
- Bypass task scheduler for reading unsealed pieces ([filecoin-project/lotus#6280](https://github.com/filecoin-project/lotus/pull/6280))
- testplans: lotus-soup: use default WPoStChallengeWindow ([filecoin-project/lotus#6400](https://github.com/filecoin-project/lotus/pull/6400))
- Integration tests for offline deals ([filecoin-project/lotus#6081](https://github.com/filecoin-project/lotus/pull/6081))
- Fix some flaky tests ([filecoin-project/lotus#6397](https://github.com/filecoin-project/lotus/pull/6397))
- build appimage in CI ([filecoin-project/lotus#6384](https://github.com/filecoin-project/lotus/pull/6384))
- Generate AppImage ([filecoin-project/lotus#6208](https://github.com/filecoin-project/lotus/pull/6208))
- Add test for AddVerifiedClient ([filecoin-project/lotus#6317](https://github.com/filecoin-project/lotus/pull/6317))
- Typo fix in error message: "pubusb" -> "pubsub" ([filecoin-project/lotus#6365](https://github.com/filecoin-project/lotus/pull/6365))
- Improve the cli state call command  ([filecoin-project/lotus#6226](https://github.com/filecoin-project/lotus/pull/6226))
- Upscale mineOne message to a WARN on unexpected ineligibility ([filecoin-project/lotus#6358](https://github.com/filecoin-project/lotus/pull/6358))
- Remove few useless variable assignments ([filecoin-project/lotus#6359](https://github.com/filecoin-project/lotus/pull/6359))
- Reduce noise from 'peer has different genesis' messages ([filecoin-project/lotus#6357](https://github.com/filecoin-project/lotus/pull/6357))
- Get current seal proof when necessary ([filecoin-project/lotus#6339](https://github.com/filecoin-project/lotus/pull/6339))
- Remove log line when tracing is not configured ([filecoin-project/lotus#6334](https://github.com/filecoin-project/lotus/pull/6334))
- separate tracing environment variables ([filecoin-project/lotus#6323](https://github.com/filecoin-project/lotus/pull/6323))
- feat: log dispute rate ([filecoin-project/lotus#6322](https://github.com/filecoin-project/lotus/pull/6322))
- Move verifreg shed utils to CLI ([filecoin-project/lotus#6135](https://github.com/filecoin-project/lotus/pull/6135))  
- consider storiface.PathStorage when calculating storage requirements ([filecoin-project/lotus#6233](https://github.com/filecoin-project/lotus/pull/6233))
- `storage` module: add go docs and minor code quality refactors ([filecoin-project/lotus#6259](https://github.com/filecoin-project/lotus/pull/6259))
- Increase data transfer timeouts ([filecoin-project/lotus#6300](https://github.com/filecoin-project/lotus/pull/6300))
- gateway: spin off from cmd to package ([filecoin-project/lotus#6294](https://github.com/filecoin-project/lotus/pull/6294))
- Return total power when GetPowerRaw doesn't find miner claim ([filecoin-project/lotus#4938](https://github.com/filecoin-project/lotus/pull/4938))
- add flags to control gateway lookback parameters ([filecoin-project/lotus#6247](https://github.com/filecoin-project/lotus/pull/6247))
- chore(ci): Enable build on RC tags ([filecoin-project/lotus#6238](https://github.com/filecoin-project/lotus/pull/6238))
- cron-wc ([filecoin-project/lotus#6178](https://github.com/filecoin-project/lotus/pull/6178))
- Allow creation of state tree v3s ([filecoin-project/lotus#6167](https://github.com/filecoin-project/lotus/pull/6167))
- mpool: Cleanup pre-nv12 selection logic ([filecoin-project/lotus#6148](https://github.com/filecoin-project/lotus/pull/6148))
- attempt to do better padding on pieces being written into sectors ([filecoin-project/lotus#5988](https://github.com/filecoin-project/lotus/pull/5988))
- remove duplicate ask and calculate ping before lock ([filecoin-project/lotus#5968](https://github.com/filecoin-project/lotus/pull/5968))
- flaky tests improvement: separate TestBatchDealInput from TestAPIDealFlow ([filecoin-project/lotus#6141](https://github.com/filecoin-project/lotus/pull/6141))
- Testground checks on push ([filecoin-project/lotus#5887](https://github.com/filecoin-project/lotus/pull/5887))
- Use EmptyTSK where appropriate ([filecoin-project/lotus#6134](https://github.com/filecoin-project/lotus/pull/6134))
- upgrade `lotus-soup` testplans and reduce deals concurrency to a single miner ([filecoin-project/lotus#6122](https://github.com/filecoin-project/lotus/pull/6122)
  
## Dependency Updates
- downgrade libp2p/go-libp2p-yamux to v0.5.1. ([filecoin-project/lotus#6605](https://github.com/filecoin-project/lotus/pull/6605))
- Update libp2p to 0.14.2 ([filecoin-project/lotus#6404](https://github.com/filecoin-project/lotus/pull/6404))
- update to markets-v1.4.0 ([filecoin-project/lotus#6369](https://github.com/filecoin-project/lotus/pull/6369))
- Use new actor tags ([filecoin-project/lotus#6291](https://github.com/filecoin-project/lotus/pull/6291))
- chore: update go-libp2p ([filecoin-project/lotus#6231](https://github.com/filecoin-project/lotus/pull/6231))
- Update ffi to proofs v7 ([filecoin-project/lotus#6150](https://github.com/filecoin-project/lotus/pull/6150))
  
## Others
- Initial draft: basic build instructions on Readme ([filecoin-project/lotus#6498](https://github.com/filecoin-project/lotus/pull/6498))
- Remove rc changelog, compile the new changelog for final release only ([filecoin-project/lotus#6444](https://github.com/filecoin-project/lotus/pull/6444))
- updated configuration comments for docs ([filecoin-project/lotus#6440](https://github.com/filecoin-project/lotus/pull/6440))
- Set ntwk v13 HyperDrive Calibration upgrade epoch ([filecoin-project/lotus#6441](https://github.com/filecoin-project/lotus/pull/6441))
- build snapcraft ([filecoin-project/lotus#6388](https://github.com/filecoin-project/lotus/pull/6388))
- Fix the doc errors of the sealing config funcs ([filecoin-project/lotus#6399](https://github.com/filecoin-project/lotus/pull/6399))
- Add doc on gas balancing ([filecoin-project/lotus#6392](https://github.com/filecoin-project/lotus/pull/6392))
- Add interop network ([filecoin-project/lotus#6387](https://github.com/filecoin-project/lotus/pull/6387))
- Network version 13 (v1.11) ([filecoin-project/lotus#6342](https://github.com/filecoin-project/lotus/pull/6342))
- Add a warning to the release issue template ([filecoin-project/lotus#6374](https://github.com/filecoin-project/lotus/pull/6374))
- Update RELEASE_ISSUE_TEMPLATE.md ([filecoin-project/lotus#6236](https://github.com/filecoin-project/lotus/pull/6236))
- Delete CODEOWNERS ([filecoin-project/lotus#6289](https://github.com/filecoin-project/lotus/pull/6289))
- Feat/nerpa v4 ([filecoin-project/lotus#6248](https://github.com/filecoin-project/lotus/pull/6248))
- Introduce a release issue template ([filecoin-project/lotus#5826](https://github.com/filecoin-project/lotus/pull/5826))
- This is a 1:1 forward-port of PR#6183 from 1.9.x to master ([filecoin-project/lotus#6196](https://github.com/filecoin-project/lotus/pull/6196))
- Update cli gen ([filecoin-project/lotus#6155](https://github.com/filecoin-project/lotus/pull/6155))
- Generate CLI docs ([filecoin-project/lotus#6145](https://github.com/filecoin-project/lotus/pull/6145))  
  
## Contributors

| Contributor | Commits | Lines ± | Files Changed |
|-------------|---------|---------|---------------|
| @raulk | 118 | +11972/-10860 | 472 |
| @magik6k | 65 | +10824/-4158 | 353 |
| @aarshkshah1992 | 59 | +8057/-3355 | 224 |
| @arajasek | 41 | +8786/-1691 | 331 |
| @Stebalien | 106 | +7653/-2718 | 273 |
| dirkmc | 11 | +2580/-1371 | 77 |
| @dirkmc | 39 | +1865/-1194 | 79 |
| @Kubuxu | 19 | +1973/-485 | 81 |
| @vyzo | 4 | +1748/-330 | 50 |
| @aarshkshah1992 | 5 | +1462/-213 | 27 |
| @coryschwartz | 35 | +568/-206 | 59 |
| @chadwick2143 | 3 | +739/-1 | 4 |
| @ribasushi | 21 | +487/-164 | 36 |
| @hannahhoward | 5 | +544/-5 | 19 |
| @jennijuju | 9 | +241/-174 | 19 |
| @frrist | 1 | +137/-88 | 7 |
| @travisperson | 3 | +175/-6 | 7 |
| @wadeAlexC | 1 | +48/-129 | 1 |
| @whyrusleeping | 8 | +161/-13 | 11 |
| lotus | 1 | +114/-46 | 1 |
| @nonsense | 8 | +107/-53 | 20 |
| @rjan90 | 4 | +115/-33 | 4 |
| @ZenGround0 | 3 | +114/-1 | 4 |
| @Aloxaf | 1 | +43/-61 | 7 |
| @yaohcn | 4 | +89/-9 | 5 |
| @mitchellsoo | 1 | +51/-0 | 1 |
| @placer14 | 3 | +28/-18 | 4 |
| @jennijuju | 6 | +9/-14 | 6 |
| @Frank | 2 | +11/-10 | 2 |
| @wangchao | 3 | +5/-4 | 4 |
| @Steve Loeppky | 1 | +7/-1 | 1 |
| @Lion | 1 | +4/-2 | 1 |
| @Mimir | 1 | +2/-2 | 1 |
| @raulk | 1 | +1/-1 | 1 |
| @Jack Yao | 1 | +1/-1 | 1 |
| @IPFSUnion | 1 | +1/-1 | 1 |

# 1.10.1 / 2021-07-05

This is an optional but **highly recommended** release of Lotus for lotus miners that has many bug fixes and improvements based on the feedback we got from the community since HyperDrive.

## New Features
- commit batch: AggregateAboveBaseFee config #6650
  - `AggregateAboveBaseFee` is added to miner sealing configuration for setting the network base fee to start aggregating proofs. When the network base fee is lower than this value, the prove commits will be submitted individually via `ProveCommitSector`. According to the [Batch Incentive Alignment](https://github.com/filecoin-project/FIPs/blob/master/FIPS/fip-0013.md#batch-incentive-alignment) introduced in FIP-0013, we recommend miners to set this value to 0.15 nanoFIL(which is the default value) to avoid unexpected aggregation fee in burn and enjoy the most benefits of aggregation!
    
## Bug Fixes
- storage: Fix FinalizeSector with sectors in storage paths #6652
- Fix tiny error in check-client-datacap #6664  
- Fix: precommit_batch method used the wrong cfg.PreCommitBatchWait #6658
- to optimize the batchwait #6636
- fix getTicket: sector precommitted but expired case #6635
- handleSubmitCommitAggregate() exception handling #6595
- remove precommit check in handleCommitFailed #6634
- ensure agg fee is adequate
- fix: miner balance is not enough, so that ProveCommitAggregate msg exec failed #6623
- commit batch: Initialize the FailedSectors map #6647

Contributors

| Contributor | Commits | Lines ± | Files Changed |
|-------------|---------|---------|---------------|
| @magik6k| 7 | +151/-56 | 21 |
| @llifezou | 4 | +59/-20 | 4 |
| @johnli-helloworld | 2 | +45/-14 | 4 |
| @wangchao | 1 | +1/-27 | 1 |
| Jerry | 2 | +9/-4 | 2 |
| @zhoutian527 | 1 | +2/-2 | 1 |
| @ribasushi| 1 | +1/-1 | 1 |

# 1.10.1 / 2021-07-05

This is an optional but **highly recommended** release of Lotus for lotus miners that has many bug fixes and improvements based on the feedback we got from the community since HyperDrive.

## New Features
- commit batch: AggregateAboveBaseFee config #6650
  - `AggregateAboveBaseFee` is added to miner sealing configuration for setting the network base fee to start aggregating proofs. When the network base fee is lower than this value, the prove commits will be submitted individually via `ProveCommitSector`. According to the [Batch Incentive Alignment](https://github.com/filecoin-project/FIPs/blob/master/FIPS/fip-0013.md#batch-incentive-alignment) introduced in FIP-0013, we recommend miners to set this value to 0.15 nanoFIL(which is the default value) to avoid unexpected aggregation fee in burn and enjoy the most benefits of aggregation!
    
## Bug Fixes
- storage: Fix FinalizeSector with sectors in storage paths #6652
- Fix tiny error in check-client-datacap #6664  
- Fix: precommit_batch method used the wrong cfg.PreCommitBatchWait #6658
- to optimize the batchwait #6636
- fix getTicket: sector precommitted but expired case #6635
- handleSubmitCommitAggregate() exception handling #6595
- remove precommit check in handleCommitFailed #6634
- ensure agg fee is adequate
- fix: miner balance is not enough, so that ProveCommitAggregate msg exec failed #6623
- commit batch: Initialize the FailedSectors map #6647

Contributors

| Contributor | Commits | Lines ± | Files Changed |
|-------------|---------|---------|---------------|
| @magik6k| 7 | +151/-56 | 21 |
| @llifezou | 4 | +59/-20 | 4 |
| @johnli-helloworld | 2 | +45/-14 | 4 |
| @wangchao | 1 | +1/-27 | 1 |
| Jerry | 2 | +9/-4 | 2 |
| @zhoutian527 | 1 | +2/-2 | 1 |
| @ribasushi| 1 | +1/-1 | 1 |

# 1.10.0 / 2021-06-23

This is a mandatory release of Lotus that introduces Filecoin network v13, codenamed the HyperDrive upgrade. The
Filecoin mainnet will upgrade, which is epoch 892800, on 2021-06-30T22:00:00Z. The network upgrade introduces the
following FIPs:

- [FIP-0008](https://github.com/filecoin-project/FIPs/blob/master/FIPS/fip-0008.md): Add miner batched sector pre-commit method
- [FIP-0011](https://github.com/filecoin-project/FIPs/blob/master/FIPS/fip-0011.md): Remove reward auction from reporting consensus faults
- [FIP-0012](https://github.com/filecoin-project/FIPs/blob/master/FIPS/fip-0012.md): DataCap Top up for FIL+ Client Addresses
- [FIP-0013](https://github.com/filecoin-project/FIPs/blob/master/FIPS/fip-0013.md): Add ProveCommitSectorAggregated method to reduce on-chain congestion
- [FIP-0015](https://github.com/filecoin-project/FIPs/blob/master/FIPS/fip-0015.md): Revert FIP-0009(Exempt Window PoSts from BaseFee burn)

Note that this release is built on top of Lotus v1.9.0. Enterprising users can use the `master` branch of Lotus to get the latest functionality, including all changes in this release candidate.

## Proof batching and aggregation

FIPs [0008](https://github.com/filecoin-project/FIPs/blob/master/FIPS/fip-0008.md) and [0013](https://github.com/filecoin-project/FIPs/blob/master/FIPS/fip-0013.md) combine to allow for a significant increase in the rate of onboarding storage on the Filecoin network. This aims to lead to more useful data being stored on the network, reduced network congestion, and lower network base fee.

**Check out the documentation [here](https://docs.filecoin.io/mine/lotus/miner-configuration/#precommitsectorsbatch) for details on the new Lotus miner sealing config options, [here](https://docs.filecoin.io/mine/lotus/miner-configuration/#fees-section) for fee config options, and explanations of the new features.**

Note:
  - We recommend to keep `PreCommitSectorsBatch` as 1.
  - We recommend miners to set `PreCommitBatchWait` lower than 30 hours.
  - We recommend miners to set a longer `CommitBatchSlack` and  `PreCommitBatchSlack` to prevent message failures
    due to expirations.

### Projected state tree growth

In order to validate the Hyperdrive changes, we wrote a simulation to seal as many sectors as quickly as possible, assuming the same number and mix of 32GiB and 64GiB miners as the current network.

Given these assumptions:

- We'd expect a network storage growth rate of around 530PiB per day. 😳 🎉 🥳 😅
- We'd expect network bandwidth dedicated to `SubmitWindowedPoSt` to grow by about 0.02% per day.
- We'd expect the [state-tree](https://spec.filecoin.io/#section-systems.filecoin_vm.state_tree) (and therefore [snapshot](https://docs.filecoin.io/get-started/lotus/chain/#lightweight-snapshot)) size to grow by 1.16GiB per day.
   - Nearly all of the state-tree growth is expected to come from new sector metadata.
- We'd expect the daily lotus datastore growth rate to increase by about 10-15% (from current ~21GiB/day).
   - Most "growth" of the lotus datastore is due to "churn", historical data that's no longer referenced by the latest state-tree.

### Future improvements

Various Lotus improvements are planned moving forward to mitigate the effects of the growing state tree size. The primary improvement is the [Lotus splitstore](https://github.com/filecoin-project/lotus/discussions/5788), which will soon be enabled by default. The feature allows for [online garbage collection](https://github.com/filecoin-project/lotus/issues/6577) for nodes that do not seek to maintain full chain and state history, thus eliminating the need for users to delete their datastores and sync from snapshots.

Other improvements including better compressed snapshots, faster pre-migrations, and improved chain exports are in the roadmap.

## WindowPost base fee burn

Included in the HyperDrive upgrade is [FIP-0015](https://github.com/filecoin-project/FIPs/blob/master/FIPS/fip-0015.md) which eliminates the special-case gas treatment of `SubmitWindowedPoSt` messages that was introduced in [FIP-0009](https://github.com/filecoin-project/FIPs/blob/master/FIPS/fip-0009.md). Although `SubmitWindowedPoSt` messages will be relatively cheap, thanks to the introduction of optimistic acceptance of these proofs in [FIP-0010](https://github.com/filecoin-project/FIPs/blob/master/FIPS/fip-0010.md), storage providers should pay attention to their `MaxWindowPoStGasFee` config option: too low and PoSts may not land on chain; too high and they may cost an exorbitant amount!

## Changelog

### New Features

- Implement FIP-0015 ([filecoin-project/lotus#6361](https://github.com/filecoin-project/lotus/pull/6361))
- Integrate FIP0013 and FIP0008 ([filecoin-project/lotus#6235](https://github.com/filecoin-project/lotus/pull/6235))
  - [Configuration docs and cli examples](https://docs.filecoin.io/mine/lotus/miner-configuration/#precommitsectorsbatch)
  - [cli docs](https://github.com/filecoin-project/lotus/blob/master/documentation/en/cli-lotus-miner.md#lotus-miner-sectors-batching)
  - Introduce gas prices for aggregate verifications ([filecoin-project/lotus#6347](https://github.com/filecoin-project/lotus/pull/6347))
- Introduce v5 actors ([filecoin-project/lotus#6195](https://github.com/filecoin-project/lotus/pull/6195))
- Robustify commit batcher ([filecoin-project/lotus#6367](https://github.com/filecoin-project/lotus/pull/6367))
- Always flush when timer goes off ([filecoin-project/lotus#6563](https://github.com/filecoin-project/lotus/pull/6563))
- Update default fees for aggregates ([filecoin-project/lotus#6548](https://github.com/filecoin-project/lotus/pull/6548))
- sealing: Early finalization option ([filecoin-project/lotus#6452](https://github.com/filecoin-project/lotus/pull/6452))
  - `./lotus-miner/config.toml/[Sealing.FinalizeEarly]`: default to false. Enable if you want to FinalizeSector before commiting
- Add filplus utils to CLI ([filecoin-project/lotus#6351](https://github.com/filecoin-project/lotus/pull/6351))
  - cli doc can be found [here](https://github.com/filecoin-project/lotus/blob/master/documentation/en/cli-lotus.md#lotus-filplus)
- Add miner-side MaxDealStartDelay config ([filecoin-project/lotus#6576](https://github.com/filecoin-project/lotus/pull/6576))


### Bug Fixes
- chainstore: Don't take heaviestLk with backlogged reorgCh ([filecoin-project/lotus#6526](https://github.com/filecoin-project/lotus/pull/6526))
- Backport #6041 - storagefsm: Fix batch deal packing behavior  ([filecoin-project/lotus#6519](https://github.com/filecoin-project/lotus/pull/6519))
- backport: pick the correct partitions-per-post limit ([filecoin-project/lotus#6503](https://github.com/filecoin-project/lotus/pull/6503))
- failed sectors should be added into res correctly ([filecoin-project/lotus#6472](https://github.com/filecoin-project/lotus/pull/6472))
- sealing: Fix restartSectors race ([filecoin-project/lotus#6491](https://github.com/filecoin-project/lotus/pull/6491))
- Fund miners with the aggregate fee when ProveCommitting ([filecoin-project/lotus#6428](https://github.com/filecoin-project/lotus/pull/6428))
- Commit and Precommit batcher cannot share a getSectorDeadline method ([filecoin-project/lotus#6416](https://github.com/filecoin-project/lotus/pull/6416))
- Fix supported proof type manipulations for v5 actors ([filecoin-project/lotus#6366](https://github.com/filecoin-project/lotus/pull/6366))
- events: Fix handling of multiple matched events per epoch ([filecoin-project/lotus#6362](https://github.com/filecoin-project/lotus/pull/6362))
- Fix randomness fetching around null blocks ([filecoin-project/lotus#6240](https://github.com/filecoin-project/lotus/pull/6240))

### Improvements
- Appimage v1.10.0 rc3 ([filecoin-project/lotus#6492](https://github.com/filecoin-project/lotus/pull/6492))
- Expand on Drand change testing ([filecoin-project/lotus#6500](https://github.com/filecoin-project/lotus/pull/6500))
- Backport Fix logging around mineOne ([filecoin-project/lotus#6499](https://github.com/filecoin-project/lotus/pull/6499))
- mpool: Add more metrics ([filecoin-project/lotus#6453](https://github.com/filecoin-project/lotus/pull/6453))
- Merge backported PRs into v1.10 release branch ([filecoin-project/lotus#6436](https://github.com/filecoin-project/lotus/pull/6436))
- Fix tests ([filecoin-project/lotus#6371](https://github.com/filecoin-project/lotus/pull/6371))
- Extend the default deal start epoch delay ([filecoin-project/lotus#6350](https://github.com/filecoin-project/lotus/pull/6350))
- sealing: Wire up context to batchers ([filecoin-project/lotus#6497](https://github.com/filecoin-project/lotus/pull/6497))
- Improve address resolution for messages ([filecoin-project/lotus#6364](https://github.com/filecoin-project/lotus/pull/6364))

### Dependency Updates
- Proofs v8.0.2 ([filecoin-project/lotus#6524](https://github.com/filecoin-project/lotus/pull/6524))
- Update to fixed Bellperson ([filecoin-project/lotus#6480](https://github.com/filecoin-project/lotus/pull/6480))
- Update to go-praamfetch with fslocks ([filecoin-project/lotus#6473](https://github.com/filecoin-project/lotus/pull/6473))
- Update ffi with fixed multicore sdr support ([filecoin-project/lotus#6471](https://github.com/filecoin-project/lotus/pull/6471))
- github.com/filecoin-project/go-paramfetch (v0.0.2-0.20200701152213-3e0f0afdc261 -> v0.0.2-0.20210614165157-25a6c7769498)
- github.com/filecoin-project/specs-actors/v5 (v5.0.0-20210512015452-4fe3889fff57 -> v5.0.0)
- github.com/filecoin-project/go-hamt-ipld/v3 (v3.0.1 -> v3.1.0)
- github.com/ipfs/go-log/v2 (v2.1.2-0.20200626104915-0016c0b4b3e4 -> v2.1.3)
- github.com/filecoin-project/go-amt-ipld/v3 (v3.0.0 -> v3.1.0)

### Network Version v13 HyperDrive Upgrade
- Set HyperDrive upgrade epoch ([filecoin-project/lotus#6565](https://github.com/filecoin-project/lotus/pull/6565))
- version bump to lotus v1.10.0-rc6 ([filecoin-project/lotus#6529](https://github.com/filecoin-project/lotus/pull/6529))
- Upgrade epochs for calibration reset ([filecoin-project/lotus#6528](https://github.com/filecoin-project/lotus/pull/6528))
- Lotus version 1.10.0-rc5 ([filecoin-project/lotus#6504](https://github.com/filecoin-project/lotus/pull/6504))
- Merge releases into v1.10 release ([filecoin-project/lotus#6494](https://github.com/filecoin-project/lotus/pull/6494))
- update lotus to v1.10.0-rc3 ([filecoin-project/lotus#6481](https://github.com/filecoin-project/lotus/pull/6481))
- updated configuration comments for docs
- Lotus version 1.10.0-rc2 ([filecoin-project/lotus#6443](https://github.com/filecoin-project/lotus/pull/6443))
- Set ntwk v13 HyperDrive Calibration upgrade epoch ([filecoin-project/lotus#6442](https://github.com/filecoin-project/lotus/pull/6442))


## Contributors

💙Thank you to all the contributors!

| Contributor        | Commits | Lines ±     | Files Changed |
|--------------------|---------|-------------|---------------|
| @magik6k    | 81      | +9606/-1536 | 361           |
| @arajasek  | 41      | +6543/-679  | 189           |
| @ZenGround0         | 11      | +4074/-727  | 110           |
| @anorth                | 10      | +2035/-1177 | 55            |
| @iand           | 1       | +779/-12    | 5             |
| @frrist             | 2       | +722/-6     | 6             |
| @Stebalien       | 6       | +368/-24    | 15            |
| @jennijuju      | 11      | +204/-111   | 19            |
| @vyzo               | 6       | +155/-66    | 13            |
| @coryschwartz      | 10      | +171/-27    | 14            |
| @Kubuxu    | 4       | +177/-13    | 7             |
| @ribasushi    | 4       | +65/-42     | 5             |
| @travisperson      | 2       | +11/-11     | 4             |
| @kirk-baird | 1       | +1/-5       | 1             |
| @wangchao           | 2       | +3/-2       | 2             |


# 1.9.0 / 2021-05-17

This is an optional Lotus release that introduces various improvements to the sealing, mining, and deal-making processes.

## Highlights

- OpenRPC Support (https://github.com/filecoin-project/lotus/pull/5843)
- Take latency into account when making interactive deals (https://github.com/filecoin-project/lotus/pull/5876)
- Update go-commp-utils for >10x faster client commp calculation (https://github.com/filecoin-project/lotus/pull/5892)
- add `lotus client cancel-retrieval` cmd to lotus CLI (https://github.com/filecoin-project/lotus/pull/5871)
- add `inspect-deal` command to `lotus client` (https://github.com/filecoin-project/lotus/pull/5833)
- Local retrieval support (https://github.com/filecoin-project/lotus/pull/5917)
- go-fil-markets v1.1.9 -> v1.2.5
  - For a detailed changelog see https://github.com/filecoin-project/go-fil-markets/blob/master/CHANGELOG.md
- rust-fil-proofs v5.4.1 -> v7.0.1
  - For a detailed changelog see https://github.com/filecoin-project/rust-fil-proofs/blob/master/CHANGELOG.md

## Changes
- storagefsm: Apply global events even in broken states (https://github.com/filecoin-project/lotus/pull/5962)
- Default the AlwaysKeepUnsealedCopy flag to true (https://github.com/filecoin-project/lotus/pull/5743)
- splitstore: compact hotstore prior to garbage collection (https://github.com/filecoin-project/lotus/pull/5778)
- ipfs-force bootstrapper update (https://github.com/filecoin-project/lotus/pull/5799)
- better logging when unsealing fails (https://github.com/filecoin-project/lotus/pull/5851)
- perf: add cache for gas permium estimation (https://github.com/filecoin-project/lotus/pull/5709)
- backupds: Compact log on restart (https://github.com/filecoin-project/lotus/pull/5875)
- backupds: Improve truncated log handling (https://github.com/filecoin-project/lotus/pull/5891)
- State CLI improvements (State CLI improvements)
- API proxy struct codegen (https://github.com/filecoin-project/lotus/pull/5854)
- move DI stuff for paychmgr into modules (https://github.com/filecoin-project/lotus/pull/5791)
- Implement Event observer and Settings for 3rd party dep injection (https://github.com/filecoin-project/lotus/pull/5693)
- Export developer and network commands for consumption by derivatives of Lotus (https://github.com/filecoin-project/lotus/pull/5864)
- mock sealer: Simulate randomness sideeffects (https://github.com/filecoin-project/lotus/pull/5805)
- localstorage: Demote reservation stat error to debug (https://github.com/filecoin-project/lotus/pull/5976)
- shed command to unpack miner info dumps (https://github.com/filecoin-project/lotus/pull/5800)
- Add two utils to Lotus-shed (https://github.com/filecoin-project/lotus/pull/5867)
- add shed election estimate command  (https://github.com/filecoin-project/lotus/pull/5092)
- Add --actor flag in lotus-shed sectors terminate (https://github.com/filecoin-project/lotus/pull/5819)
- Move lotus mpool clear to lotus-shed (https://github.com/filecoin-project/lotus/pull/5900)
- Centralize everything on ipfs/go-log/v2 (https://github.com/filecoin-project/lotus/pull/5974)
- expose NextID from nice market actor interface (https://github.com/filecoin-project/lotus/pull/5850)
- add available options for perm on error (https://github.com/filecoin-project/lotus/pull/5814)
- API docs clarification: Document StateSearchMsg replaced message behavior (https://github.com/filecoin-project/lotus/pull/5838)
- api: Document StateReplay replaced message behavior (https://github.com/filecoin-project/lotus/pull/5840)
- add godocs to miner objects (https://github.com/filecoin-project/lotus/pull/2184)
- Add description to the client deal CLI command (https://github.com/filecoin-project/lotus/pull/5999)
- lint: don't skip builtin (https://github.com/filecoin-project/lotus/pull/5881)
- use deal duration from actors (https://github.com/filecoin-project/lotus/pull/5270)
- remote calc winningpost proof (https://github.com/filecoin-project/lotus/pull/5884)
- packer: other network images (https://github.com/filecoin-project/lotus/pull/5930)
- Convert the chainstore lock to RW (https://github.com/filecoin-project/lotus/pull/5971)
- Remove CachedBlockstore (https://github.com/filecoin-project/lotus/pull/5972)
- remove messagepool CapGasFee duplicate code (https://github.com/filecoin-project/lotus/pull/5992)
- Add a mining-heartbeat INFO line at every epoch (https://github.com/filecoin-project/lotus/pull/6183)
- chore(ci): Enable build on RC tags (https://github.com/filecoin-project/lotus/pull/6245)
- Upgrade nerpa to actor v4 and bump the version to rc4 (https://github.com/filecoin-project/lotus/pull/6249)
## Fixes
- return buffers after canceling badger operation (https://github.com/filecoin-project/lotus/pull/5796)
- avoid holding a lock while calling the View callback (https://github.com/filecoin-project/lotus/pull/5792)
- storagefsm: Trigger input processing when below limits (https://github.com/filecoin-project/lotus/pull/5801)
- After importing a previously deleted key, be able to delete it again (https://github.com/filecoin-project/lotus/pull/4653)
- fix StateManager.Replay on reward actor (https://github.com/filecoin-project/lotus/pull/5804)
- make sure atomic 64bit fields are 64bit aligned (https://github.com/filecoin-project/lotus/pull/5794)
- Import secp sigs in paych tests (https://github.com/filecoin-project/lotus/pull/5879)
- fix ci build-macos (https://github.com/filecoin-project/lotus/pull/5934)
- Fix creation of remainder account when it's not a multisig (https://github.com/filecoin-project/lotus/pull/5807)
- Fix fallback chainstore (https://github.com/filecoin-project/lotus/pull/6003)
- fix 4857: show help for set-addrs (https://github.com/filecoin-project/lotus/pull/5943)
- fix health report (https://github.com/filecoin-project/lotus/pull/6011)
- fix(ci): Use recent ubuntu LTS release; Update release params ((https://github.com/filecoin-project/lotus/pull/6011))

# 1.8.0 / 2021-04-05

This is a mandatory release of Lotus that upgrades the network to version 12, which introduces various performance improvements to the cron processing of the power actor. The network will upgrade at height 712320, which is 2021-04-29T06:00:00Z.

## Changes

- v4 specs-actors integration, nv12 migration (https://github.com/filecoin-project/lotus/pull/6116)

# 1.6.0 / 2021-04-05

This is a mandatory release of Lotus that upgrades the network to version 11, which implements [FIP-0014](https://github.com/filecoin-project/FIPs/blob/master/FIPS/fip-0014.md). The network will upgrade at height 665280, which is 2021-04-12T22:00:00Z.

## v1 sector extension CLI

This release also expands the `lotus-miner sectors extend` CLI, with a new option that automatically extends all extensible v1 sectors. The option can be run using `lotus-miner sectors extend --v1-sectors`.

- The `tolerance` flag can be passed to indicate what durations aren't "worth" extending. It defaults to one week, which means that sectors whose current lifetime's are within one week of the maximum possible lifetime will not be extended.

- The `expiration-cutoff` flag can be passed to skip sectors whose expiration is past a certain point from the current head. It defaults to infinity (no cutoff), but if, say, 28800 was specified, then only sectors expiring in the next 10 days would be extended (2880 epochs in 1 day).

## Changes

- Util for miners to extend all v1 sectors (https://github.com/filecoin-project/lotus/pull/5924)
- Upgrade the butterfly network (https://github.com/filecoin-project/lotus/pull/5929)
- Introduce the v11 network upgrade (https://github.com/filecoin-project/lotus/pull/5904)
- Debug mode: Make upgrade heights controllable by an envvar (https://github.com/filecoin-project/lotus/pull/5919)

# 1.5.3 / 2021-03-24

This is a patch release of Lotus that introduces small fixes to the Storage FSM.

## Changes

- storagefsm: Fix double unlock with ready WaitDeals sectors (https://github.com/filecoin-project/lotus/pull/5783)
- backupds: Allow larger values in write log (https://github.com/filecoin-project/lotus/pull/5776)
- storagefsm: Don't log the SectorRestart event (https://github.com/filecoin-project/lotus/pull/5779)

# 1.5.2 / 2021-03-11

This is an hotfix release of Lotus that fixes a critical bug introduced in v1.5.1 in the miner windowPoSt logic. This upgrade is only affecting miner nodes.

## Changes
- fix window post rand check (https://github.com/filecoin-project/lotus/pull/5773)
- wdpost: Always use head tipset to get randomness (https://github.com/filecoin-project/lotus/pull/5774)

# 1.5.1 / 2021-03-10

This is an optional release of Lotus that introduces an important fix to the WindowPoSt computation process. The change is to wait for some confidence before drawing beacon randomness for the proof. Without this, invalid proofs might be generated as the result of a null tipset.

## Splitstore

This release also introduces the splitstore, a new optional blockstore that segregates the monolithic blockstore into cold and hot regions. The hot region contains objects from the last 4-5 finalities plus all reachable objects from two finalities away. All other objects are moved to the cold region using a compaction process that executes every finality, once 5 finalities have elapsed.

The splitstore allows us to separate the two regions quite effectively, using two separate badger blockstores. The separation
means that the live working set is much smaller, which results in potentially significant performance improvements. In addition, it means that the coldstore can be moved to a separate (bigger, slower, cheaper) disk without loss of performance.

The design also allows us to use different implementations for the two blockstores; for example, an append-only blockstore could be used for coldstore and a faster memory mapped blockstore could be used for the hotstore (eg LMDB). We plan to experiment with these options in the future.

Once the splitstore has been enabled, the existing monolithic blockstore becomes the coldstore. On the first head change notification, the splitstore will warm up the hotstore by copying all reachable objects from the current tipset into the hotstore.  All new writes go into the hotstore, with the splitstore tracking the write epoch. Once 5 finalities have elapsed, and every finality thereafter, the splitstore compacts by moving cold objects into the coldstore. There is also experimental support for garbage collection, whereby nunreachable objects are simply discarded.

To enable the splitstore, add the following to config.toml:

```
[Chainstore]
  EnableSplitstore = true
```

## Highlights

Other highlights include:

- Improved deal data handling - now multiple deals can be adding to sectors in parallel
- Rewriten sector pledging - it now actually cares about max sealing sector limits
- Better handling for sectors stuck in the RecoverDealIDs state
- lotus-miner sectors extend command
- Optional configurable storage path size limit
- Config to disable owner/worker fallback from control addresses (useful when owner is a key on a hardware wallet)
- A write log for node metadata, which can be restored as a backup when the metadata leveldb becomes corrupted (e.g. when you run out of disk space / system crashes in some bad way)

## Changes

- avoid use mp.cfg directly to avoid race (https://github.com/filecoin-project/lotus/pull/5350)
- Show replacing message CID is state search-msg cli (https://github.com/filecoin-project/lotus/pull/5656)
- Fix riceing by importing the main package (https://github.com/filecoin-project/lotus/pull/5675)
- Remove sectors with all deals expired in RecoverDealIDs (https://github.com/filecoin-project/lotus/pull/5658)
- storagefsm: Rewrite input handling (https://github.com/filecoin-project/lotus/pull/5375)
- reintroduce Refactor send command for better testability (https://github.com/filecoin-project/lotus/pull/5668)
- Improve error message with importing a chain (https://github.com/filecoin-project/lotus/pull/5669)
- storagefsm: Cleanup CC sector creation (https://github.com/filecoin-project/lotus/pull/5612)
- chain list --gas-stats display capacity (https://github.com/filecoin-project/lotus/pull/5676)
- Correct some logs (https://github.com/filecoin-project/lotus/pull/5694)
- refactor blockstores (https://github.com/filecoin-project/lotus/pull/5484)
- Add idle to sync stage's String() (https://github.com/filecoin-project/lotus/pull/5702)
- packer provisioner (https://github.com/filecoin-project/lotus/pull/5604)
- add DeleteMany to Blockstore interface (https://github.com/filecoin-project/lotus/pull/5703)
- segregate chain and state blockstores (https://github.com/filecoin-project/lotus/pull/5695)
- fix(multisig): The format of the amount is not correct in msigLockApp (https://github.com/filecoin-project/lotus/pull/5718)
- Update butterfly network (https://github.com/filecoin-project/lotus/pull/5627)
- Collect worker task metrics (https://github.com/filecoin-project/lotus/pull/5648)
- Correctly format disputer log (https://github.com/filecoin-project/lotus/pull/5716)
- Log block CID in the large delay warning (https://github.com/filecoin-project/lotus/pull/5704)
- Move api client builders to a cliutil package (https://github.com/filecoin-project/lotus/pull/5728)
- Implement net peers --extended (https://github.com/filecoin-project/lotus/pull/5734)
- Command to extend sector expiration (https://github.com/filecoin-project/lotus/pull/5666)
- garbage collect hotstore after compaction (https://github.com/filecoin-project/lotus/pull/5744)
- tune badger gc to repeatedly gc the value log until there is no rewrite (https://github.com/filecoin-project/lotus/pull/5745)
- Add configuration option for pubsub IPColocationWhitelist subnets (https://github.com/filecoin-project/lotus/pull/5735)
- hot/cold blockstore segregation (aka. splitstore) (https://github.com/filecoin-project/lotus/pull/4992)
- Customize verifreg root key and remainder account when making genesis (https://github.com/filecoin-project/lotus/pull/5730)
- chore: update go-graphsync to 0.6.0 (https://github.com/filecoin-project/lotus/pull/5746)
- Add connmgr metadata to NetPeerInfo (https://github.com/filecoin-project/lotus/pull/5749)
- test: attempt to make the splitstore test deterministic (https://github.com/filecoin-project/lotus/pull/5750)
- Feat/api no dep build (https://github.com/filecoin-project/lotus/pull/5729)
- Fix bootstrapper profile setting (https://github.com/filecoin-project/lotus/pull/5756)
- Check liveness of sectors when processing termination batches (https://github.com/filecoin-project/lotus/pull/5759)
- Configurable storage path storage limit (https://github.com/filecoin-project/lotus/pull/5624)
- miner: Config to disable owner/worker address fallback (https://github.com/filecoin-project/lotus/pull/5620)
- Fix TestUnpadReader on Go 1.16 (https://github.com/filecoin-project/lotus/pull/5761)
- Metadata datastore log (https://github.com/filecoin-project/lotus/pull/5755)
- Remove the SR2 stats, leave just the network totals (https://github.com/filecoin-project/lotus/pull/5757)
- fix: wait a bit before starting to compute window post proofs (https://github.com/filecoin-project/lotus/pull/5764)
- fix: retry proof when randomness changes (https://github.com/filecoin-project/lotus/pull/5768)


# 1.5.0 / 2021-02-23

This is a mandatory release of Lotus that introduces the fifth upgrade to the Filecoin network. The network upgrade occurs at height 550321, before which time all nodes must have updated to this release (or later). At this height, [v3 specs-actors](https://github.com/filecoin-project/specs-actors/releases/tag/v3.0.0) will take effect, which in turn implements the following two FIPs:

- [FIP-0007 h/amt-v3](https://github.com/filecoin-project/FIPs/blob/master/FIPS/fip-0007.md) which improves the performance of the Filecoin HAMT and AMT.
- [FIP-0010 off-chain Window PoSt Verification](https://github.com/filecoin-project/FIPs/blob/master/FIPS/fip-0010.md) which reduces the gas consumption of `SubmitWindowedPoSt` messages significantly by optimistically accepting Window PoSt proofs without verification, and allowing them to be disputed later by off-chain verifiers.

Note that the integration of v3 actors was already completed in 1.4.2, this upgrade simply sets the epoch for the upgrade to occur.

## Disputer

FIP-0010 introduces the ability to dispute bad Window PoSts. Node operators are encouraged to run the new Lotus disputer alongside their Lotus daemons. For more information, see the announcement [here](https://github.com/filecoin-project/lotus/discussions/5617#discussioncomment-387333).

## Changes

- [#5341](https://github.com/filecoin-project/lotus/pull/5341)  Add a  `LOTUS_DISABLE_V3_ACTOR_MIGRATION` envvar
  - Setting this envvar to 1 disables the v3 actor migration, should only be used in the event of a failed migration

# 1.4.2 / 2021-02-17

This is a large, and highly recommended, optional release with new features and improvements for lotus miner and deal-making UX. The release also integrates [v3 specs-actors](https://github.com/filecoin-project/specs-actors/releases/tag/v3.0.0), which implements two FIPs:

- [FIP-0007 h/amt-v3](https://github.com/filecoin-project/FIPs/blob/master/FIPS/fip-0007.md) which improves the performance of the Filecoin HAMT and AMT.
- [FIP-0010 off-chain Window PoSt Verification](https://github.com/filecoin-project/FIPs/blob/master/FIPS/fip-0010.md) which reduces the gas consumption of `SubmitWindowedPoSt` messages significantly by optimistically accepting Window PoSt proofs without verification, and allowing them to be disputed later by off-chain verifiers.

Note that this release does NOT set an upgrade epoch for v3 actors to take effect. That will be done in the upcoming 1.5.0 release.

## New Features

- [#5341](https://github.com/filecoin-project/lotus/pull/5341)  Added sector termination API and CLI
  - Run `lotus-miner sectors terminate`
- [#5342](https://github.com/filecoin-project/lotus/pull/5342) Added CLI for using a multisig wallet as miner's owner address
  - See how to set it up [here](https://github.com/filecoin-project/lotus/pull/5342#issue-554009129)
- [#5363](https://github.com/filecoin-project/lotus/pull/5363), [#5418](https://github.com/filecoin-project/lotus/pull/), [#5476](https://github.com/filecoin-project/lotus/pull/5476), [#5459](https://github.com/filecoin-project/lotus/pull/5459) Integrated [spec-actor v3](https://github.com/filecoin-pro5418ject/specs-actors/releases/tag/v3.0.0)
  - [#5472](https://github.com/filecoin-project/lotus/pull/5472) Generate actor v3 methods for pond
- [#5379](https://github.com/filecoin-project/lotus/pull/5379) Added WindowPoSt disputer
  - This is to support [FIP-0010 off-chian Window PoSt verification](https://github.com/filecoin-project/FIPs/blob/master/FIPS/fip-0010.md)
  - See how to run a disputer [here](https://github.com/filecoin-project/lotus/pull/5379#issuecomment-776482445)
- [#5309](https://github.com/filecoin-project/lotus/pull/5309) Batch multiple deals in one `PublishStorageMessages`
  - [#5411](https://github.com/filecoin-project/lotus/pull/5411) Handle batch `PublishStorageDeals` message in sealing recovery
  - [#5505](https://github.com/filecoin-project/lotus/pull/5505) Exclude expired deals from batching in `PublishStorageDeals` messages
  - Added `PublishMsgPeriod` and `MaxDealsPerPublishMsg` to miner `Dealmaking` [configuration](https://docs.filecoin.io/mine/lotus/miner-configuration/#dealmaking-section). See how they work [here](https://docs.filecoin.io/mine/lotus/miner-configuration/#publishing-several-deals-in-one-message).
  - [#5538](https://github.com/filecoin-project/lotus/pull/5538), [#5549](https://github.com/filecoin-project/lotus/pull/5549) Added a command to list pending deals and force publish messages.
    - Run `lotus-miner market pending-publish`
  - [#5428](https://github.com/filecoin-project/lotus/pull/5428) Moved waiting for `PublishStorageDeals` messages' receipt from markets to lotus
- [#5510](https://github.com/filecoin-project/lotus/pull/5510) Added `nerpanet` build option
  - To build `nerpanet`, run `make nerpanet`
- [#5433](https://github.com/filecoin-project/lotus/pull/5433) Added `AlwaysKeepUnsealedCopy` option to the miner configuration
- [#5520](https://github.com/filecoin-project/lotus/pull/5520) Added `MsigGetPending` to get pending transactions for multisig wallets
- [#5219](https://github.com/filecoin-project/lotus/pull/5219) Added interactive mode for lotus-wallet
- [5529](https://github.com/filecoin-project/lotus/pull/5529) Added support for minder nodes in `lotus-shed rpc` util

## Bug Fixes

- [#5210](https://github.com/filecoin-project/lotus/pull/5210) Miner should not dial client on restart
- [#5403](https://github.com/filecoin-project/lotus/pull/5403) When estimating GasLimit only apply prior messages up to the nonce
- [#5410](https://github.com/filecoin-project/lotus/pull/510) Fix the calibnet build option
- [#5492](https://github.com/filecoin-project/lotus/pull/5492) Fixed `has` for ipfsbstore for non-existing blocks
- [#5361](https://github.com/filecoin-project/lotus/pull/5361) Fixed retrieval hangs when using `IpfsOnlineMode=true`
- [#5493](https://github.com/filecoin-project/lotus/pull/5493) Fixed retrieval failure when price-per-byte is zero
- [#5506](https://github.com/filecoin-project/lotus/pull/5506) Fixed contexts in the storage adpater
- [#5515](https://github.com/filecoin-project/lotus/pull/5515) Properly wire up `StateReadState` on gateway API
- [#5582](https://github.com/filecoin-project/lotus/pull/5582) Fixed error logging format strings
- [#5614](https://github.com/filecoin-project/lotus/pull/5614) Fixed websocket reconnecting handling


## Improvements

- [#5389](https://github.com/filecoin-project/lotus/pull/5389) Show verified indicator for `./lotus-miner storage-deals list`
- [#5229](https://github.com/filecoin-project/lotus/pull/5220) Show power for verified deals in `./lotus-miner setocr list`
- [#5407](https://github.com/filecoin-project/lotus/pull/5407) Added explicit check of the miner address protocol
- [#5399](https://github.com/filecoin-project/lotus/pull/5399) watchdog: increase heapprof capture threshold to 90%
- [#5398](https://github.com/filecoin-project/lotus/pull/5398) storageadapter: Look at precommits on-chain since deal publish msg
- [#5470](https://github.com/filecoin-project/lotus/pull/5470) Added `--no-timing` option for `./lotus state compute-state --html`
- [#5417](https://github.com/filecoin-project/lotus/pull/5417) Storage Manager: Always unseal full sectors
- [#5393](https://github.com/filecoin-project/lotus/pull/5393) Switched to [filecoin-ffi bls api ](https://github.com/filecoin-project/filecoin-ffi/pull/159)for bls signatures
- [#5380](https://github.com/filecoin-project/lotus/pull/5210) Refactor deals API tests
- [#5397](https://github.com/filecoin-project/lotus/pull/5397) Fixed a flake in the sync manager edge case test
- [#5406](https://github.com/filecoin-project/lotus/pull/5406) Added a test to ensure a correct window post cannot be disputed
- [#5294](https://github.com/filecoin-project/lotus/pull/5394) Added jobs to build Lotus docker image and push it to AWS ECR
- [#5387](https://github.com/filecoin-project/lotus/pull/5387) Added network info(mainnet|calibnet) in version
- [#5497](https://github.com/filecoin-project/lotus/pull/5497) Export metric for lotus-gateaway
- [#4950](https://github.com/filecoin-project/lotus/pull/4950) Removed bench policy
- [#5047](https://github.com/filecoin-project/lotus/pull/5047) Improved the UX for `./lotus-shed bitfield enc`
- [#5282](https://github.com/filecoin-project/lotus/pull/5282) Snake a context through the chian blockstore creation
- [#5350](https://github.com/filecoin-project/lotus/pull/5350) Avoid using `mp.cfg` directrly to prevent race condition
- [#5449](https://github.com/filecoin-project/lotus/pull/5449) Documented the block-header better
- [#5404](https://github.com/filecoin-project/lotus/pull/5404) Added retrying proofs if an incorrect one is generated
- [#4545](https://github.com/filecoin-project/lotus/pull/4545) Made state tipset usage consistent in the API
- [#5540](https://github.com/filecoin-project/lotus/pull/5540) Removed unnecessary database reads in validation check
- [#5554](https://github.com/filecoin-project/lotus/pull/5554) Fixed `build lotus-soup` CI job
- [#5552](https://github.com/filecoin-project/lotus/pull/5552) Updated CircleCI to halt gracefully
- [#5555](https://github.com/filecoin-project/lotus/pull/5555) Cleanup and add docstrings of node builder
- [#5564](https://github.com/filecoin-project/lotus/pull/5564) Stopped depending on gocheck with gomod
- [#5574](https://github.com/filecoin-project/lotus/pull/5574) Updated CLI UI
- [#5570](https://github.com/filecoin-project/lotus/pull/5570) Added code CID to `StateReadState` return object
- [#5565](https://github.com/filecoin-project/lotus/pull/5565) Added storageadapter.PublishMsgConfig to miner in testkit for lotus-soup testplan
- [#5571](https://github.com/filecoin-project/lotus/pull/5571) Added `lotus-seed gensis car` to generate lotus block for devnets
- [#5613](https://github.com/filecoin-project/lotus/pull/5613) Check format in client commP util
- [#5507](https://github.com/filecoin-project/lotus/pull/5507) Refactored coalescing logic into its own function and take both cancellation sets into account
- [#5592](https://github.com/filecoin-project/lotus/pull/5592) Verify FFI version before building

## Dependency Updates
- [#5296](https://github.com/filecoin-project/lotus/pull/5396) Upgraded to [raulk/go-watchdog@v1.0.1](https://github.com/raulk/go-watchdog/releases/tag/v1.0.1)
- [#5450](https://github.com/filecoin-project/lotus/pull/5450) Dependency updates
- [#5425](https://github.com/filecoin-project/lotus/pull/5425) Fixed stale imports in testplans/lotus-soup
- [#5535](https://github.com/filecoin-project/lotus/pull/5535) Updated to [go-fil-markets@v1.1.7](https://github.com/filecoin-project/go-fil-markets/releases/tag/v1.1.7)
- [#5616](https://github.com/filecoin-project/lotus/pull/5600) Updated to [filecoin-ffi@b6e0b35fb49ed0fe](https://github.com/filecoin-project/filecoin-ffi/releases/tag/b6e0b35fb49ed0fe)
- [#5599](https://github.com/filecoin-project/lotus/pull/5599) Updated to [go-bitfield@v0.2.4](https://github.com/filecoin-project/go-bitfield/releases/tag/v0.2.4)
- [#5614](https://github.com/filecoin-project/lotus/pull/5614), , [#5621](https://github.com/filecoin-project/lotus/pull/5621) Updated to [go-jsonrpc@v0.1.3](https://github.com/filecoin-project/go-jsonrpc/releases/tag/v0.1.3)
- [#5459](https://github.com/filecoin-project/lotus/pull/5459) Updated to [spec-actors@v3.0.1](https://github.com/filecoin-project/specs-actors/releases/tag/v3.0.1)


## Network Version v10 Upgrade
- [#5473](https://github.com/filecoin-project/lotus/pull/5473) Merged staging branch for v1.5.0
- [#5603](https://github.com/filecoin-project/lotus/pull/5603) Set nerpanet's upgrade epochs up to v3 actors
- [#5471](https://github.com/filecoin-project/lotus/pull/5471), [#5456](https://github.com/filecoin-project/lotus/pull/5456) Set calibration net actor v3 migration epochs for testing
- [#5434](https://github.com/filecoin-project/lotus/pull/5434) Implemented pre-migration framework
- [#5476](https://github.com/filecoin-project/lotus/pull/5477) Tune migration

# 1.4.1 / 2021-01-20

This is an optional Lotus release that introduces various improvements to the sealing, mining, and deal-making processes. In particular, [#5341](https://github.com/filecoin-project/lotus/pull/5341) introduces the ability for Lotus miners to terminate sectors.

## Changes

#### Core Lotus

- fix(sync): enforce ForkLengthThreshold for synced chain (https://github.com/filecoin-project/lotus/pull/5182)
- introduce memory watchdog; LOTUS_MAX_HEAP (https://github.com/filecoin-project/lotus/pull/5101)
- Skip bootstrapping if no peers specified (https://github.com/filecoin-project/lotus/pull/5301)
- Chainxchg write response timeout (https://github.com/filecoin-project/lotus/pull/5254)
- update NewestNetworkVersion (https://github.com/filecoin-project/lotus/pull/5277)
- fix(sync): remove checks bypass when we submit the block (https://github.com/filecoin-project/lotus/pull/4192)
- chore: export vm.ShouldBurn (https://github.com/filecoin-project/lotus/pull/5355)
- fix(sync): enforce fork len when changing head (https://github.com/filecoin-project/lotus/pull/5244)
- Use 55th percentile instead of median for gas-price (https://github.com/filecoin-project/lotus/pull/5369)
- update go-libp2p-pubsub to v0.4.1 (https://github.com/filecoin-project/lotus/pull/5329)

#### Sealing

- Sector termination support (https://github.com/filecoin-project/lotus/pull/5341)
- update weight canSeal and canStore when attach (https://github.com/filecoin-project/lotus/pull/5242/files)
- sector-storage/mock: improve mocked readpiece (https://github.com/filecoin-project/lotus/pull/5208)
- Fix deadlock in runWorker in sched_worker.go (https://github.com/filecoin-project/lotus/pull/5251)
- Skip checking terminated sectors provable (https://github.com/filecoin-project/lotus/pull/5217)
- storagefsm: Fix unsealedInfoMap.lk init race (https://github.com/filecoin-project/lotus/pull/5319)
- Multicore AddPiece CommP (https://github.com/filecoin-project/lotus/pull/5320)
- storagefsm: Send correct event on ErrExpiredTicket in CommitFailed (https://github.com/filecoin-project/lotus/pull/5366)
- expose StateSearchMessage on gateway (https://github.com/filecoin-project/lotus/pull/5382)
- fix FileSize to return correct disk usage recursively (https://github.com/filecoin-project/lotus/pull/5384)

#### Dealmaking

- Better error message when withdrawing funds (https://github.com/filecoin-project/lotus/pull/5293)
- add verbose for list transfers (https://github.com/filecoin-project/lotus/pull/5259)
- cli - rename `client info` to `client balances` (https://github.com/filecoin-project/lotus/pull/5304)
- Better CLI for wallet market withdraw and client info (https://github.com/filecoin-project/lotus/pull/5303)

#### UX

- correct flag usages for replace cmd (https://github.com/filecoin-project/lotus/pull/5255)
- lotus state call will panic (https://github.com/filecoin-project/lotus/pull/5275)
- fix get sector bug (https://github.com/filecoin-project/lotus/pull/4976)
- feat: lotus wallet market add (adds funds to storage market actor) (https://github.com/filecoin-project/lotus/pull/5300)
- Fix client flag parsing in client balances cli (https://github.com/filecoin-project/lotus/pull/5312)
- delete slash-consensus miner (https://github.com/filecoin-project/lotus/pull/4577)
- add fund sufficient check in send (https://github.com/filecoin-project/lotus/pull/5252)
- enable parse and shorten negative FIL values (https://github.com/filecoin-project/lotus/pull/5315)
- add limit and rate for chain noise (https://github.com/filecoin-project/lotus/pull/5223)
- add bench env print (https://github.com/filecoin-project/lotus/pull/5222)
- Implement full-node restore option (https://github.com/filecoin-project/lotus/pull/5362)
- add color for token amount (https://github.com/filecoin-project/lotus/pull/5352)
- correct log in maybeUseAddress (https://github.com/filecoin-project/lotus/pull/5359)
- add slash-consensus from flag (https://github.com/filecoin-project/lotus/pull/5378)

#### Testing

- tvx extract: more tipset extraction goodness (https://github.com/filecoin-project/lotus/pull/5258)
- Fix race in blockstore test suite (https://github.com/filecoin-project/lotus/pull/5297)


#### Build & Networks

- Remove LOTUS_DISABLE_V2_ACTOR_MIGRATION envvar (https://github.com/filecoin-project/lotus/pull/5289)
- Create a calibnet build option (https://github.com/filecoin-project/lotus/pull/5288)
- Calibnet: Set Orange epoch (https://github.com/filecoin-project/lotus/pull/5325)

#### Management

- Update SECURITY.md (https://github.com/filecoin-project/lotus/pull/5246)
- README: Contribute section (https://github.com/filecoin-project/lotus/pull/5330)
- README: refine Contribute section (https://github.com/filecoin-project/lotus/pull/5331)
- Add misc tooling to codecov ignore list (https://github.com/filecoin-project/lotus/pull/5347)

# 1.4.0 / 2020-12-19

This is a MANDATORY hotfix release of Lotus that resolves a chain halt at height 336,459 caused by nondeterminism in specs-actors. The fix is to update actors to 2.3.3 in order to incorporate this fix https://github.com/filecoin-project/specs-actors/pull/1334.

# 1.3.0 / 2020-12-16

This is a mandatory release of Lotus that introduces the third post-liftoff upgrade to the Filecoin network. The network upgrade occurs at height 343200, before which time all nodes must have updated to this release (or later). The change that breaks consensus is an implementation of FIP-0009(https://github.com/filecoin-project/FIPs/blob/master/FIPS/fip-0009.md).

## Changes

- Disable gas burning for window post messages (https://github.com/filecoin-project/lotus/pull/5200)
- fix lock propose (https://github.com/filecoin-project/lotus/pull/5197)

# 1.2.3 / 2020-12-15

This is an optional Lotus release that introduces many performance improvements, bugfixes, and UX improvements.

## Changes

- When waiting for deal commit messages, ignore unsuccessful messages (https://github.com/filecoin-project/lotus/pull/5189)
- Bigger copy buffer size for stores (https://github.com/filecoin-project/lotus/pull/5177)
- Print MinPieceSize when querying ask (https://github.com/filecoin-project/lotus/pull/5178)
- Optimize miner info & sectors list loading (https://github.com/filecoin-project/lotus/pull/5176)
- Allow miners to filter (un)verified deals (https://github.com/filecoin-project/lotus/pull/5094)
- Fix curSealing out of MaxSealingSectors limit (https://github.com/filecoin-project/lotus/pull/5166)
- Add mpool pending from / to filter (https://github.com/filecoin-project/lotus/pull/5169)
- Add metrics for delayed blocks (https://github.com/filecoin-project/lotus/pull/5171)
- Fix PushUntrusted publishing -- the message is local (https://github.com/filecoin-project/lotus/pull/5173)
- Avoid potential hang in events API when starting event listener (https://github.com/filecoin-project/lotus/pull/5159)
- Show data transfer ID in list-deals (https://github.com/filecoin-project/lotus/pull/5150)
- Fix events API mutex locking (https://github.com/filecoin-project/lotus/pull/5160)
- Message pool refactors (https://github.com/filecoin-project/lotus/pull/5162)
- Fix lotus-shed cid output (https://github.com/filecoin-project/lotus/pull/5072)
- Use FundManager to withdraw funds, add MarketWithdraw API (https://github.com/filecoin-project/lotus/pull/5112)
- Add keygen outfile (https://github.com/filecoin-project/lotus/pull/5118)
- Update sr2 stat aggregation (https://github.com/filecoin-project/lotus/pull/5114)
- Fix miner control address lookup (https://github.com/filecoin-project/lotus/pull/5119)
- Fix send with declared nonce 0 (https://github.com/filecoin-project/lotus/pull/5111)
- Introduce memory watchdog; LOTUS_MAX_HEAP (https://github.com/filecoin-project/lotus/pull/5101)
- Miner control address config for (pre)commits (https://github.com/filecoin-project/lotus/pull/5103)
- Delete repeated call func (https://github.com/filecoin-project/lotus/pull/5099)
- lotus-shed ledger show command (https://github.com/filecoin-project/lotus/pull/5098)
- Log a message when there aren't enough peers for sync (https://github.com/filecoin-project/lotus/pull/5105)
- Miner code cleanup (https://github.com/filecoin-project/lotus/pull/5107)

# 1.2.2 / 2020-12-03

This is an optional Lotus release that introduces various improvements to the mining logic and deal-making workflow, as well as several new UX features.

## Changes

- Set lower feecap on PoSt messages with low balance (https://github.com/filecoin-project/lotus/pull/4217)
- Add options to set BlockProfileRate and MutexProfileFraction (https://github.com/filecoin-project/lotus/pull/4140)
- Shed/post find (https://github.com/filecoin-project/lotus/pull/4355)
- tvx extract: make it work with secp messages.(https://github.com/filecoin-project/lotus/pull/4583)
- update go from 1.14 to 1.15 (https://github.com/filecoin-project/lotus/pull/4909)
- print multiple blocks from miner cid (https://github.com/filecoin-project/lotus/pull/4767)
- Connection Gater support (https://github.com/filecoin-project/lotus/pull/4849)
- just return storedask.NewStoredAsk to reduce unuseful code (https://github.com/filecoin-project/lotus/pull/4902)
- add go main version (https://github.com/filecoin-project/lotus/pull/4910)
- Use version0 when pre-sealing (https://github.com/filecoin-project/lotus/pull/4911)
- optimize code UpgradeTapeHeight and go fmt (https://github.com/filecoin-project/lotus/pull/4913)
- CLI to get network version (https://github.com/filecoin-project/lotus/pull/4914)
- Improve error for ActorsVersionPredicate (https://github.com/filecoin-project/lotus/pull/4915)
- upgrade to go-fil-markets 1.0.5 (https://github.com/filecoin-project/lotus/pull/4916)
- bug:replace with func recordFailure (https://github.com/filecoin-project/lotus/pull/4919)
- Remove unused key (https://github.com/filecoin-project/lotus/pull/4924)
- change typeV7 make len (https://github.com/filecoin-project/lotus/pull/4943)
- emit events for peer disconnections and act upon them in the blocksync tracker (https://github.com/filecoin-project/lotus/pull/4754)
- Fix lotus bench error (https://github.com/filecoin-project/lotus/pull/4305)
- Reduce badger ValueTreshold to 128 (https://github.com/filecoin-project/lotus/pull/4629)
- Downgrade duplicate nonce logs to debug (https://github.com/filecoin-project/lotus/pull/4933)
- readme update golang version from 1.14.7 to 1.15.5 (https://github.com/filecoin-project/lotus/pull/4974)
- add data transfer logging (https://github.com/filecoin-project/lotus/pull/4975)
- Remove all temp file generation for deals (https://github.com/filecoin-project/lotus/pull/4929)
- fix get sector bug (https://github.com/filecoin-project/lotus/pull/4976)
- fix nil pointer in StateSectorPreCommitInfo (https://github.com/filecoin-project/lotus/pull/4082)
- Add logging on data-transfer to miner (https://github.com/filecoin-project/lotus/pull/4980)
- bugfix: fixup devnet script (https://github.com/filecoin-project/lotus/pull/4956)
- modify for unsafe (https://github.com/filecoin-project/lotus/pull/4024)
- move testground/lotus-soup testplan from oni to lotus (https://github.com/filecoin-project/lotus/pull/4727)
- Setup remainder msig signers when parsing genesis template (https://github.com/filecoin-project/lotus/pull/4904)
- Update JSON RPC server to enforce a maximum request size (https://github.com/filecoin-project/lotus/pull/4923)
- New SR-specific lotus-shed cmd (https://github.com/filecoin-project/lotus/pull/4971)
- update index to sectorNumber (https://github.com/filecoin-project/lotus/pull/4987)
- storagefsm: Fix expired ticket retry loop (https://github.com/filecoin-project/lotus/pull/4876)
- add .sec scale to measurements; humanize for metric tags (https://github.com/filecoin-project/lotus/pull/4989)
- Support seal proof type switching (https://github.com/filecoin-project/lotus/pull/4873)
- fix log format (https://github.com/filecoin-project/lotus/pull/4984)
- Format workerID as string (https://github.com/filecoin-project/lotus/pull/4973)
- miner: Winning PoSt Warmup (https://github.com/filecoin-project/lotus/pull/4824)
- Default StartDealParams's fast retrieval field to true over JSON (https://github.com/filecoin-project/lotus/pull/4998)
- Fix actor not found in chain inspect-usage (https://github.com/filecoin-project/lotus/pull/5010)
- storagefsm: Improve new deal sector logic (https://github.com/filecoin-project/lotus/pull/5007)
- Configure simultaneous requests (https://github.com/filecoin-project/lotus/pull/4996)
- miner: log winningPoSt duration separately (https://github.com/filecoin-project/lotus/pull/5005)
- fix wallet dead lock (https://github.com/filecoin-project/lotus/pull/5002)
- Update go-jsonrpc to v0.1.2 (https://github.com/filecoin-project/lotus/pull/5015)
- markets - separate watching for pre-commit from prove-commit (https://github.com/filecoin-project/lotus/pull/4945)
- storagefsm: Add missing planners (https://github.com/filecoin-project/lotus/pull/5016)
- fix wallet delete address where address is default (https://github.com/filecoin-project/lotus/pull/5019)
- worker: More robust remote checks (https://github.com/filecoin-project/lotus/pull/5008)
- Add new booststrappers (https://github.com/filecoin-project/lotus/pull/4007)
- add a tooling to make filecoin accounting a little easier (https://github.com/filecoin-project/lotus/pull/5025)
- fix: start a new line in print miner-info to avoid ambiguous display (https://github.com/filecoin-project/lotus/pull/5029)
- Print gas limit sum in mpool stat (https://github.com/filecoin-project/lotus/pull/5035)
- Fix chainstore tipset leak (https://github.com/filecoin-project/lotus/pull/5037)
- shed rpc: Allow calling with args (https://github.com/filecoin-project/lotus/pull/5036)
- Make --gas-limit optional in mpool replace cli (https://github.com/filecoin-project/lotus/pull/5059)
- client list-asks --by-ping (https://github.com/filecoin-project/lotus/pull/5060)
- Ledger signature verification (https://github.com/filecoin-project/lotus/pull/5068)
- Fix helptext for verified-deal default in client deal (https://github.com/filecoin-project/lotus/pull/5074)
- worker: Support setting task types at runtime (https://github.com/filecoin-project/lotus/pull/5023)
- Enable Callers tracing when GasTracing is enabled (https://github.com/filecoin-project/lotus/pull/5080)
- Cancel transfer cancels storage deal (https://github.com/filecoin-project/lotus/pull/5032)
- Sector check command (https://github.com/filecoin-project/lotus/pull/5041)
- add commp-to-cid base64 decode (https://github.com/filecoin-project/lotus/pull/5079)
- miner info cli improvements (https://github.com/filecoin-project/lotus/pull/5083)
- miner: Add slow mode to proving check (https://github.com/filecoin-project/lotus/pull/5086)
- Error out deals that are not activated by proposed deal start epoch (https://github.com/filecoin-project/lotus/pull/5061)

# 1.2.1 / 2020-11-20

This is a very small release of Lotus that fixes an issue users are experiencing when importing snapshots. There is no need to upgrade unless you experience an issue with creating a new datastore directory in the Lotus repo.

## Changes

- fix blockstore directory not created automatically (https://github.com/filecoin-project/lotus/pull/4922)
- WindowPoStScheduler.checkSectors() delete useless judgment (https://github.com/filecoin-project/lotus/pull/4918)


# 1.2.0 / 2020-11-18

This is a mandatory release of Lotus that introduces the second post-liftoff upgrade to the Filecoin network. The network upgrade occurs at height 265200, before which time all nodes must have updated to this release (or later). This release also bumps the required version of Go to 1.15.

The changes that break consensus are:

- Upgrading to sepcs-actors 2.3.2 (https://github.com/filecoin-project/specs-actors/releases/tag/v2.3.2)
- Introducing proofs v5.4.0 (https://github.com/filecoin-project/rust-fil-proofs/releases/tag/storage-proofs-v5.4.0), and switching between the proof types (https://github.com/filecoin-project/lotus/pull/4873)
- Don't use terminated sectors for winning PoSt (https://github.com/filecoin-project/lotus/pull/4770)
- Various small VM-level edge-case handling (https://github.com/filecoin-project/lotus/pull/4783)
- Correction of the VM circulating supply calculation (https://github.com/filecoin-project/lotus/pull/4862)
- Retuning gas costs (https://github.com/filecoin-project/lotus/pull/4830)
- Avoid sending messages to the zero BLS address (https://github.com/filecoin-project/lotus/pull/4888)

## Other Changes

- delayed pubsub subscribe for messages topic (https://github.com/filecoin-project/lotus/pull/3646)
- add chain base64 decode params (https://github.com/filecoin-project/lotus/pull/4748)
- chore(dep): update bitswap to fix an initialization race that could panic (https://github.com/filecoin-project/lotus/pull/4855)
- Chore/blockstore nits (https://github.com/filecoin-project/lotus/pull/4813)
- Print Consensus Faults in miner info (https://github.com/filecoin-project/lotus/pull/4853)
- Truncate genesis file before generating (https://github.com/filecoin-project/lotus/pull/4851)
- miner: Winning PoSt Warmup (https://github.com/filecoin-project/lotus/pull/4824)
- Fix init actor address map diffing (https://github.com/filecoin-project/lotus/pull/4875)
- Bump API versions to 1.0.0 (https://github.com/filecoin-project/lotus/pull/4884)
- Fix cid recording issue (https://github.com/filecoin-project/lotus/pull/4874)
- Speed up worker key retrieval (https://github.com/filecoin-project/lotus/pull/4885)
- Add error codes to worker return (https://github.com/filecoin-project/lotus/pull/4890)
- Update go to 1.15.5 (https://github.com/filecoin-project/lotus/pull/4896)
- Fix MaxSealingSectrosForDeals getting reset to 0 (https://github.com/filecoin-project/lotus/pull/4879)
- add sanity check for maximum block size (https://github.com/filecoin-project/lotus/pull/3171)
- Check (pre)commit receipt before other checks in failed states (https://github.com/filecoin-project/lotus/pull/4712)
- fix badger double open on daemon --import-snapshot; chainstore lifecycle (https://github.com/filecoin-project/lotus/pull/4872)
- Update to ipfs-blockstore 1.0.3 (https://github.com/filecoin-project/lotus/pull/4897)
- break loop when found warm up sector (https://github.com/filecoin-project/lotus/pull/4869)
- Tweak handling of bad beneficaries in DeleteActor (https://github.com/filecoin-project/lotus/pull/4903)
- cap maximum number of messages per block in selection (https://github.com/filecoin-project/lotus/pull/4905)
- Set Calico epoch (https://github.com/filecoin-project/lotus/pull/4889)

# 1.1.3 / 2020-11-13

This is an optional release of Lotus that upgrades Lotus dependencies, and includes many performance enhancements, bugfixes, and UX improvements.

## Highlights

- Refactored much of the miner code (https://github.com/filecoin-project/lotus/pull/3618), improving its recovery from restarts and overall sector success rate
- Updated [proofs](https://github.com/filecoin-project/rust-fil-proofs) to v5.3.0, which brings significant performance improvements
- Updated [markets](https://github.com/filecoin-project/go-fil-markets/releases/tag/v1.0.4) to v1.0.4, which reduces failures due to reorgs (https://github.com/filecoin-project/lotus/pull/4730) and uses the newly refactored fund manager (https://github.com/filecoin-project/lotus/pull/4736)

## Changes

#### Core Lotus

- polish: add Equals method to MinerInfo shim (https://github.com/filecoin-project/lotus/pull/4604)
- Fix messagepool accounting (https://github.com/filecoin-project/lotus/pull/4668)
- Prep for gas balancing (https://github.com/filecoin-project/lotus/pull/4651)
- Reduce badger ValueThreshold to 128 (https://github.com/filecoin-project/lotus/pull/4629)
- Config for default max gas fee (https://github.com/filecoin-project/lotus/pull/4652)
- bootstrap: don't return early when one drand resolution fails (https://github.com/filecoin-project/lotus/pull/4626)
- polish: add ClaimsChanged and DiffClaims method to power shim (https://github.com/filecoin-project/lotus/pull/4628)
- Simplify chain event Called API (https://github.com/filecoin-project/lotus/pull/4664)
- Cache deal states for most recent old/new tipset (https://github.com/filecoin-project/lotus/pull/4623)
- Add miner available balance and power info to state miner info (https://github.com/filecoin-project/lotus/pull/4618)
- Call GetHeaviestTipSet() only once when syncing (https://github.com/filecoin-project/lotus/pull/4696)
- modify runtime gasUsed printf (https://github.com/filecoin-project/lotus/pull/4704)
- Rename builtin actor generators (https://github.com/filecoin-project/lotus/pull/4697)
- Move gas multiplier as property of pricelist (https://github.com/filecoin-project/lotus/pull/4728)
- polish: add msig pendingtxn diffing and comp (https://github.com/filecoin-project/lotus/pull/4719)
- Optional chain Bitswap (https://github.com/filecoin-project/lotus/pull/4717)
- rewrite sync manager (https://github.com/filecoin-project/lotus/pull/4599)
- async connect to bootstrappers (https://github.com/filecoin-project/lotus/pull/4785)
- head change coalescer (https://github.com/filecoin-project/lotus/pull/4688)
- move to native badger blockstore; leverage zero-copy View() to deserialize in-place (https://github.com/filecoin-project/lotus/pull/4681)
- badger blockstore: minor improvements (https://github.com/filecoin-project/lotus/pull/4811)
- Do not fail wallet delete because of pre-existing trashed key (https://github.com/filecoin-project/lotus/pull/4589)
- Correctly delete the default wallet address (https://github.com/filecoin-project/lotus/pull/4705)
- Reduce badger ValueTreshold to 128 (https://github.com/filecoin-project/lotus/pull/4629)
- predicates: Fast StateGetActor wrapper (https://github.com/filecoin-project/lotus/pull/4835)

#### Mining

- worker key should change when set sender found key not equal with the value on chain (https://github.com/filecoin-project/lotus/pull/4595)
- extern/sector-storage: fix GPU usage overwrite bug (https://github.com/filecoin-project/lotus/pull/4627)
- sectorstorage: Fix manager restart edge-case (https://github.com/filecoin-project/lotus/pull/4645)
- storagefsm: Fix GetTicket loop when the sector is already precommitted (https://github.com/filecoin-project/lotus/pull/4643)
- Debug flag to force running sealing scheduler (https://github.com/filecoin-project/lotus/pull/4662)
- Fix worker reenabling, handle multiple restarts in worker (https://github.com/filecoin-project/lotus/pull/4666)
- keep retrying the proof until we run out of sectors to skip (https://github.com/filecoin-project/lotus/pull/4633)
- worker: Commands to pause/resume task processing (https://github.com/filecoin-project/lotus/pull/4615)
- struct name incorrect (https://github.com/filecoin-project/lotus/pull/4699)
- optimize code replace strings with constants (https://github.com/filecoin-project/lotus/pull/4769)
- optimize pledge sector (https://github.com/filecoin-project/lotus/pull/4765)
- Track sealing processes across lotus-miner restarts (https://github.com/filecoin-project/lotus/pull/3618)
- Fix scheduler lockups after storage is freed (https://github.com/filecoin-project/lotus/pull/4778)
- storage: Track worker hostnames with work (https://github.com/filecoin-project/lotus/pull/4779)
- Expand sched-diag; Command to abort sealing calls (https://github.com/filecoin-project/lotus/pull/4804)
- miner: Winning PoSt Warmup (https://github.com/filecoin-project/lotus/pull/4824)
- docsgen: Support miner/worker (https://github.com/filecoin-project/lotus/pull/4817)
- miner: Basic storage cleanup command (https://github.com/filecoin-project/lotus/pull/4834)

#### Markets and Data Transfer

- Flesh out data transfer features (https://github.com/filecoin-project/lotus/pull/4572)
- Fix memory leaks in data transfer (https://github.com/filecoin-project/lotus/pull/4619)
- Handle deal id changes in OnDealSectorCommitted (https://github.com/filecoin-project/lotus/pull/4730)
- Refactor FundManager (https://github.com/filecoin-project/lotus/pull/4736)
- refactor: integrate new FundManager (https://github.com/filecoin-project/lotus/pull/4787)
- Fix race in paych manager when req context is cancelled (https://github.com/filecoin-project/lotus/pull/4803)
- fix race in paych manager add funds (https://github.com/filecoin-project/lotus/pull/4597)
- Fix panic in FundManager (https://github.com/filecoin-project/lotus/pull/4808)
- Fix: dont crash on startup if funds migration fails (https://github.com/filecoin-project/lotus/pull/4827)

#### UX

- Make EarlyExpiration in sectors list less scary (https://github.com/filecoin-project/lotus/pull/4600)
- Add commands to change the worker key (https://github.com/filecoin-project/lotus/pull/4513)
- Expose ClientDealSize via CLI (https://github.com/filecoin-project/lotus/pull/4569)
- client deal: Cache CommD when creating multiple deals (https://github.com/filecoin-project/lotus/pull/4535)
- miner sectors list: flags for events/seal time (https://github.com/filecoin-project/lotus/pull/4649)
- make IPFS online mode configurable (https://github.com/filecoin-project/lotus/pull/4650)
- Add sync status to miner info command (https://github.com/filecoin-project/lotus/pull/4669)
- Add a StateDecodeParams method (https://github.com/filecoin-project/lotus/pull/4105)
- sched: Interactive RPC Shell (https://github.com/filecoin-project/lotus/pull/4692)
- Add api for getting status given a code (https://github.com/filecoin-project/lotus/pull/4210)
- Update lotus-stats with a richer cli (https://github.com/filecoin-project/lotus/pull/4718)
- Use TSK passed to GasEstimateGasLimit (https://github.com/filecoin-project/lotus/pull/4739)
- match data type for reward state api (https://github.com/filecoin-project/lotus/pull/4745)
- Add `termination-estimate` to get an estimation for how much a termination penalty will be (https://github.com/filecoin-project/lotus/pull/4617)
- Restrict `ParseFIL` input length (https://github.com/filecoin-project/lotus/pull/4780)
- cmd sectors commitIDs len debug (https://github.com/filecoin-project/lotus/pull/4786)
- Add client deal-stats CLI (https://github.com/filecoin-project/lotus/pull/4788)
- Modify printf format (https://github.com/filecoin-project/lotus/pull/4795)
- Updated msig inspect (https://github.com/filecoin-project/lotus/pull/4533)
- Delete the duplicate output (https://github.com/filecoin-project/lotus/pull/4819)
- miner: Storage list sectors command (https://github.com/filecoin-project/lotus/pull/4831)
- drop a few logs down to debug (https://github.com/filecoin-project/lotus/pull/4832)

#### Testing and Tooling

- refactor: share code between CLI tests (https://github.com/filecoin-project/lotus/pull/4598)
- Fix flaky TestCLIDealFlow (https://github.com/filecoin-project/lotus/pull/4608)
- Fix flaky testMiningReal (https://github.com/filecoin-project/lotus/pull/4609)
- Add election run-dummy command (https://github.com/filecoin-project/lotus/pull/4498)
- Fix .gitmodules (https://github.com/filecoin-project/lotus/pull/4713)
- fix metrics wiring.(https://github.com/filecoin-project/lotus/pull/4691)
- shed: Util for creating ID CIDs (https://github.com/filecoin-project/lotus/pull/4726)
- Run kumquat upgrade on devnets (https://github.com/filecoin-project/lotus/pull/4734)
- Make pond work again (https://github.com/filecoin-project/lotus/pull/4775)
- lotus-stats: fix influx flags (https://github.com/filecoin-project/lotus/pull/4810)
- 2k sync BootstrapPeerThreshold (https://github.com/filecoin-project/lotus/pull/4797)
- test for FundManager panic to ensure it is fixed (https://github.com/filecoin-project/lotus/pull/4825)
- Stop mining at the end of tests (https://github.com/filecoin-project/lotus/pull/4826)
- Make some logs quieter (https://github.com/filecoin-project/lotus/pull/4709)

#### Dependencies

- update filecoin-ffi in go mod (https://github.com/filecoin-project/lotus/pull/4584)
- Update FFI (https://github.com/filecoin-project/lotus/pull/4613)
- feat: integrate new optional blst backend and verification optimizations from proofs (https://github.com/filecoin-project/lotus/pull/4630)
- Use https for blst submodule (https://github.com/filecoin-project/lotus/pull/4710)
- Update go-bitfield (https://github.com/filecoin-project/lotus/pull/4756)
- Update Yamux (https://github.com/filecoin-project/lotus/pull/4758)
- Update to latest go-bitfield (https://github.com/filecoin-project/lotus/pull/4793)
- Update to latest go-address (https://github.com/filecoin-project/lotus/pull/4798)
- update libp2p for stream interface changes (https://github.com/filecoin-project/lotus/pull/4814)

# 1.1.2 / 2020-10-24

This is a patch release of Lotus that builds on the fixes involving worker keys that was introduced in v1.1.1. Miners and node operators should update to this release as soon as possible in order to ensure their blocks are propagated and validated.

## Changes

- Handle worker key changes correctly in runtime (https://github.com/filecoin-project/lotus/pull/4579)

# 1.1.1 / 2020-10-24

This is a patch release of Lotus that addresses some issues caused by when miners change their worker keys. Miners and node operators should update to this release as soon as possible, especially any miner who has changed their worker key recently.

## Changes

- Miner finder for interactive client deal CLI (https://github.com/filecoin-project/lotus/pull/4504)
- Disable blockstore bloom filter (https://github.com/filecoin-project/lotus/pull/4512)
- Add api for getting status given a code (https://github.com/filecoin-project/lotus/pull/4210)
- add batch api for push messages (https://github.com/filecoin-project/lotus/pull/4236)
- add measure datastore wrapper around bench chain datastore (https://github.com/filecoin-project/lotus/pull/4302)
- Look at block base fee for PCR (https://github.com/filecoin-project/lotus/pull/4313)
- Add a shed util to determine % of power that has won a block (https://github.com/filecoin-project/lotus/pull/4318)
- Shed/borked cmd (https://github.com/filecoin-project/lotus/pull/4339)
- optimize mining code (https://github.com/filecoin-project/lotus/pull/4379)
- heaviestTipSet reurning nil is a ok (https://github.com/filecoin-project/lotus/pull/4523)
- Remove most v0 actor imports (https://github.com/filecoin-project/lotus/pull/4383)
- Small chain export optimization (https://github.com/filecoin-project/lotus/pull/4536)
- Add block list to pcr (https://github.com/filecoin-project/lotus/pull/4314)
- Fix circ supply default in conformance (https://github.com/filecoin-project/lotus/pull/4449)
- miner: fix init --create-worker-key (https://github.com/filecoin-project/lotus/pull/4475)
- make push and addLocal atomic (https://github.com/filecoin-project/lotus/pull/4500)
- add some methods that oni needs (https://github.com/filecoin-project/lotus/pull/4501)
- MinerGetBaseInfo: if miner is not found in lookback, check current (https://github.com/filecoin-project/lotus/pull/4508)
- Delete wallet from local wallet cache (https://github.com/filecoin-project/lotus/pull/4526)
- Fix lotus-shed ledger list (https://github.com/filecoin-project/lotus/pull/4521)
- Manage sectors by size instead of proof type (https://github.com/filecoin-project/lotus/pull/4511)
- Feat/api request metrics wrapper (https://github.com/filecoin-project/lotus/pull/4516)
- Fix chain sync stopping to sync (https://github.com/filecoin-project/lotus/pull/4541)
- Use the correct lookback for the worker key when creating blocks (https://github.com/filecoin-project/lotus/pull/4539)
- Cleanup test initialization and always validate VRFs in tests (https://github.com/filecoin-project/lotus/pull/4538)
- Add a market WithdrawBalance CLI (https://github.com/filecoin-project/lotus/pull/4524)
- wallet list: Add market balance and ID address flags (https://github.com/filecoin-project/lotus/pull/4555)
- tvx simulate command; tvx extract --ignore-sanity-checks (https://github.com/filecoin-project/lotus/pull/4554)
- lotus-lite: CLI tests for `lotus client` commands (https://github.com/filecoin-project/lotus/pull/4497)
- lite-mode - market storage and retrieval clients (https://github.com/filecoin-project/lotus/pull/4263)
- Chore: update drand to v1.2.0 (https://github.com/filecoin-project/lotus/pull/4420)
- Fix random test failures (https://github.com/filecoin-project/lotus/pull/4559)
- Fix flaky TestTimedBSSimple (https://github.com/filecoin-project/lotus/pull/4561)
- Make wallet market withdraw usable with miner addresses (https://github.com/filecoin-project/lotus/pull/4556)
- Fix flaky TestChainExportImportFull (https://github.com/filecoin-project/lotus/pull/4564)
- Use older randomness for the PoSt commit on specs-actors version 2 (https://github.com/filecoin-project/lotus/pull/4563)
- shed: Commad to decode messages (https://github.com/filecoin-project/lotus/pull/4565)
- Fetch worker key from correct block on sync (https://github.com/filecoin-project/lotus/pull/4573)

# 1.1.0 / 2020-10-20

This is a mandatory release that introduces the first post-liftoff upgrade to the Filecoin network. The changes that break consensus are an upgrade to specs-actors v2.2.0 at epoch 170000.

## Changes

- Introduce Network version 6 (https://github.com/filecoin-project/lotus/pull/4506)
- Update markets v1.0.0 (https://github.com/filecoin-project/lotus/pull/4505)
- Add some extra logging to try and debug sync issues (https://github.com/filecoin-project/lotus/pull/4486)
- Circle: Run tests for some subsystems separately (https://github.com/filecoin-project/lotus/pull/4496)
- Add a terminate sectors command to lotus-shed (https://github.com/filecoin-project/lotus/pull/4507)
- Add a comment to BlockMessages to address #4446 (https://github.com/filecoin-project/lotus/pull/4491)

# 1.0.0 / 2020-10-19

It's 1.0.0! This is an optional release of Lotus that introduces some UX improvements to the 0.10 series.

This very small release is largely cosmetic, and intended to flag the code that the Filecoin mainnet was launched with.

## API changes

- `StateMsgGasCost` has been removed. The equivalent information can be gained by calling `StateReplay`.
- A `GasCost` field has been added to the `InvocResult` type, meaning detailed gas costs will be returned when calling `StateReplay`, `StateCompute`, and `StateCall`.
- The behaviour of `StateReplay` in response to an empty tipset key has been changed. Instead of simply using the heaviest tipset (which is almost guaranteed to be an unsuccessful replay), we search now search the chain for the tipset that included the message, and replay the message in that tipset (we fail if no such tipset is found).

## Changes

- Increase code coverage! (https://github.com/filecoin-project/lotus/pull/4410)
- Mpool: Don't block node startup loading messages (https://github.com/filecoin-project/lotus/pull/4411)
- Improve the UX of multisig approves (https://github.com/filecoin-project/lotus/pull/4398)
- Use build.BlockDelaySecs for deal start buffer (https://github.com/filecoin-project/lotus/pull/4415)
- Conformance: support multiple protocol versions (https://github.com/filecoin-project/lotus/pull/4393)
- Ensure msig inspect cli works with lotus-lite (https://github.com/filecoin-project/lotus/pull/4421)
- Add command to (slowly) prune lotus chain datastore (https://github.com/filecoin-project/lotus/pull/3876)
- Add WalletVerify to lotus-gateway (https://github.com/filecoin-project/lotus/pull/4373)
- Improve StateMsg APIs (https://github.com/filecoin-project/lotus/pull/4429)
- Add endpoints needed by spacegap (https://github.com/filecoin-project/lotus/pull/4426)
- Make audit balances capable of printing robust addresses (https://github.com/filecoin-project/lotus/pull/4423)
- Custom filters for retrieval deals (https://github.com/filecoin-project/lotus/pull/4424)
- Fix message list api (https://github.com/filecoin-project/lotus/pull/4422)
- Replace bootstrap peers (https://github.com/filecoin-project/lotus/pull/4447)
- Don't overwrite previously-configured maxPieceSize for a persisted ask (https://github.com/filecoin-project/lotus/pull/4480)
- State: optimize state snapshot address cache (https://github.com/filecoin-project/lotus/pull/4481)

# 0.10.2 / 2020-10-14

This is an optional release of Lotus that updates markets to 0.9.1, which fixes an issue affecting deals that were mid-transfer when the node was upgraded to 0.9.0. This release also includes some tweaks to default gas values and minor performance improvements.

## Changes

- Use updated stored ask API (https://github.com/filecoin-project/lotus/pull/4384)
- tvx: trace puts to blockstore for inclusion in CAR. (https://github.com/filecoin-project/lotus/pull/4278)
- Add propose remove (https://github.com/filecoin-project/lotus/pull/4311)
- Update to 0.9.1 bugfix release (https://github.com/filecoin-project/lotus/pull/4402)
- Update drand endpoints (https://github.com/filecoin-project/lotus/pull/4125)
- fix: return true when deadlines changed (https://github.com/filecoin-project/lotus/pull/4403)
- sync wait --watch (https://github.com/filecoin-project/lotus/pull/4396)
- reduce garbage in blockstore (https://github.com/filecoin-project/lotus/pull/4406)
- give the TimeCacheBS tests a bit more time (https://github.com/filecoin-project/lotus/pull/4407)
- Improve gas defaults (https://github.com/filecoin-project/lotus/pull/4408)
- Change default gas premium to for 10 block inclusion (https://github.com/filecoin-project/lotus/pull/4222)

# 0.10.1 / 2020-10-14

This is an optional release of Lotus that updates markets to 0.9.0, which adds the ability to restart data transfers. This release also introduces Ledger support, and various UX improvements.

## Changes

- Test the tape upgrade (https://github.com/filecoin-project/lotus/pull/4328)
- Adding in Ledger support (https://github.com/filecoin-project/lotus/pull/4290)
- Improve the UX for lotus-miner sealing workers (https://github.com/filecoin-project/lotus/pull/4329)
- Add a CLI tool for miner's to repay debt (https://github.com/filecoin-project/lotus/pull/4319)
- Rename params_testnet to params_mainnet (https://github.com/filecoin-project/lotus/pull/4336)
- Use seal-duration in calculating the earliest StartEpoch (https://github.com/filecoin-project/lotus/pull/4337)
- Reject deals that are > 7 days in the future in the BasicDealFilter (https://github.com/filecoin-project/lotus/pull/4173)
- Add an API endpoint to calculate the exact circulating supply (https://github.com/filecoin-project/lotus/pull/4148)
- lotus-pcr: ignore all other market messages (https://github.com/filecoin-project/lotus/pull/4341)
- Add message CID to InvocResult (https://github.com/filecoin-project/lotus/pull/4382)
- types: Add CID fields to messages in json marshalers (https://github.com/filecoin-project/lotus/pull/4338)
- fix(sync state): set state height to actual tipset height (https://github.com/filecoin-project/lotus/pull/4347)
- Fix off by one tipset in searchBackForMsg (https://github.com/filecoin-project/lotus/pull/4367)
- fix a panic on startup when we fail to load the tipset (https://github.com/filecoin-project/lotus/pull/4376)
- Avoid having the same message CID show up in execution traces (https://github.com/filecoin-project/lotus/pull/4350)
- feat(markets): update markets 0.9.0 and add data transfer restart (https://github.com/filecoin-project/lotus/pull/4363)

# 0.10.0 / 2020-10-12

This is a consensus-breaking hotfix that addresses an issue in specs-actors v2.0.3 that made it impossible to pledge new 32GiB sectors. The change in Lotus is to update to actors v2.1.0, behind the new network version 5.

## Changes

- make pledge test pass with the race detector (https://github.com/filecoin-project/lotus/pull/4291)
- fix a race in tipset cache usage (https://github.com/filecoin-project/lotus/pull/4282)
- add an api for removing multisig signers (https://github.com/filecoin-project/lotus/pull/4274)
- cli: Don't output errors to stdout (https://github.com/filecoin-project/lotus/pull/4298)
- Fix panic in wallet export when key is not found (https://github.com/filecoin-project/lotus/pull/4299)
- Dump the block validation cache whenever we perform an import (https://github.com/filecoin-project/lotus/pull/4287)
- Fix two races (https://github.com/filecoin-project/lotus/pull/4301)
- sync unmark-bad --all (https://github.com/filecoin-project/lotus/pull/4296)
- decode parameters for multisig transactions in inspect (https://github.com/filecoin-project/lotus/pull/4312)
- Chain is love (https://github.com/filecoin-project/lotus/pull/4321)
- lotus-stats: optmize getting miner power (https://github.com/filecoin-project/lotus/pull/4315)
- implement tape upgrade (https://github.com/filecoin-project/lotus/pull/4322)

# 0.9.1 / 2020-10-10

This release fixes an issue which may cause the actors v2 migration to compute the state incorrectly when more than one migration is running in parallel.

## Changes

- Make concurrent actor migrations safe (https://github.com/filecoin-project/lotus/pull/4293)
- Remote wallet backends (https://github.com/filecoin-project/lotus/pull/3583)
- Track funds in FundMgr correctly in case of AddFunds failing (https://github.com/filecoin-project/lotus/pull/4273)
- Partial lite-node mode (https://github.com/filecoin-project/lotus/pull/4095)
- Fix potential infinite loop in GetBestMiningCandidate (https://github.com/filecoin-project/lotus/pull/3444)
- sync wait: Handle processed message offset (https://github.com/filecoin-project/lotus/pull/4253)
- Add some new endpoints for querying Msig info (https://github.com/filecoin-project/lotus/pull/4250)
- Update markets v0.7.1 (https://github.com/filecoin-project/lotus/pull/4254)
- Optimize SearchForMessage and GetReceipt (https://github.com/filecoin-project/lotus/pull/4246)
- Use FIL instead of attoFIL in CLI more consistently (https://github.com/filecoin-project/lotus/pull/4249)
- fix: clash between daemon --api flag and cli tests (https://github.com/filecoin-project/lotus/pull/4241)
- add more info to chain sync lookback failure (https://github.com/filecoin-project/lotus/pull/4245)
- Add message counts to inspect chain output (https://github.com/filecoin-project/lotus/pull/4230)

# 0.9.0 / 2020-10-07

This consensus-breaking release of Lotus upgrades the actors version to v2.0.0. This requires migrating actor state from v0 to v2. The changes that break consensus are:

- Introducing v2 actors and its migration (https://github.com/filecoin-project/lotus/pull/3936)
- Runtime's Receiver() should only return ID addresses  (https://github.com/filecoin-project/lotus/pull/3589)
- Update miner eligibility checks for v2 actors (https://github.com/filecoin-project/lotus/pull/4188)
- Add funds that have left FilReserve to circ supply (https://github.com/filecoin-project/lotus/pull/4160)
- Set WinningPoStSectorSetLookback to finality post-v2 actors (https://github.com/filecoin-project/lotus/pull/4190)
- fix: error when actor panics directly (https://github.com/filecoin-project/lotus/pull/3697)

## Changes

#### Dependencies

- Update go-bitfield (https://github.com/filecoin-project/lotus/pull/4171)
- update the AMT implementation (https://github.com/filecoin-project/lotus/pull/4194)
- Update to actors v0.2.1 (https://github.com/filecoin-project/lotus/pull/4199)

#### Core Lotus

- Paych: fix voucher amount verification (https://github.com/filecoin-project/lotus/pull/3821)
- Cap market provider messages (https://github.com/filecoin-project/lotus/pull/4141)
- Run fork function after cron for null block safety (https://github.com/filecoin-project/lotus/pull/4114)
- use bitswap sessions when fetching messages, and cancel them (https://github.com/filecoin-project/lotus/pull/4142)
- relax pubsub IPColocationFactorThreshold to 5 (https://github.com/filecoin-project/lotus/pull/4183)
- Support addresses with mainnet prefixes (https://github.com/filecoin-project/lotus/pull/4186)
- fix: make message signer nonce generation transactional (https://github.com/filecoin-project/lotus/pull/4165)
- build: Env var to keep test address output (https://github.com/filecoin-project/lotus/pull/4213)
- make vm.EnableGasTracing public (https://github.com/filecoin-project/lotus/pull/4214)
- introduce separate state-tree versions (https://github.com/filecoin-project/lotus/pull/4197)
- reject explicit "calls" at the upgrade height (https://github.com/filecoin-project/lotus/pull/4231)
- return an illegal actor error when we see an unsupported actor version (https://github.com/filecoin-project/lotus/pull/4232)
- Set head should unmark blocks as valid (https://gist.github.com/travisperson/3c7cddd77a33979a519ccef4e6515f20)

#### Mining

- Increased ExpectedSealDuration and and WaitDealsDelay (https://github.com/filecoin-project/lotus/pull/3743)
- Miner backup/restore commands (https://github.com/filecoin-project/lotus/pull/4133)
- lotus-miner: add more help text to storage / attach (https://github.com/filecoin-project/lotus/pull/3961)
- Reject deals that are > 7 days in the future in the BasicDealFilter (https://github.com/filecoin-project/lotus/pull/4173)
- feat(miner): add miner deadline diffing logic (https://github.com/filecoin-project/lotus/pull/4178)

#### UX

- Improve the UX for replacing messages (https://github.com/filecoin-project/lotus/pull/4134)
- Add verified flag to interactive deal creation (https://github.com/filecoin-project/lotus/pull/4145)
- Add command to (slowly) prune lotus chain datastore (https://github.com/filecoin-project/lotus/pull/3876)
- Some helpers for verifreg work (https://github.com/filecoin-project/lotus/pull/4124)
- Always use default 720h for setask duration and hide the duration param option (https://github.com/filecoin-project/lotus/pull/4077)
- Convert ID addresses to key addresses before checking wallet (https://github.com/filecoin-project/lotus/pull/4122)
- add a command to view block space utilization (https://github.com/filecoin-project/lotus/pull/4176)
- allow usage inspection on a chain segment (https://github.com/filecoin-project/lotus/pull/4177)
- Add mpool stats for base fee (https://github.com/filecoin-project/lotus/pull/4170)
- Add verified status to api.DealInfo (https://github.com/filecoin-project/lotus/pull/4153)
- Add a CLI command to set a miner's owner address (https://github.com/filecoin-project/lotus/pull/4189)

#### Tooling and validation

- Lotus-pcr: add recover-miners command (https://github.com/filecoin-project/lotus/pull/3714)
- MpoolPushUntrusted API for gateway (https://github.com/filecoin-project/lotus/pull/3915)
- Test lotus-miner info all (https://github.com/filecoin-project/lotus/pull/4166)
- chain export: Error with unfinished exports (https://github.com/filecoin-project/lotus/pull/4179)
- add printf in TestWindowPost (https://github.com/filecoin-project/lotus/pull/4043)
- add trace wdpost (https://github.com/filecoin-project/lotus/pull/4020)
- Fix noncefix (https://github.com/filecoin-project/lotus/pull/4202)
- Lotus-pcr: Limit the fee cap of messages we will process, refund gas fees for windowed post and storage deals (https://github.com/filecoin-project/lotus/pull/4198)
- Fix pond (https://github.com/filecoin-project/lotus/pull/4203)
- allow manual setting of noncefix fee cap (https://github.com/filecoin-project/lotus/pull/4205)
- implement command to get execution traces of any message (https://github.com/filecoin-project/lotus/pull/4200)
- conformance: minor driver refactors (https://github.com/filecoin-project/lotus/pull/4211)
- lotus-pcr: ignore all other messages (https://github.com/filecoin-project/lotus/pull/4218)
- lotus-pcr: zero refund (https://github.com/filecoin-project/lotus/pull/4229)

## Contributors

The following contributors had 5 or more commits go into this release.
We are grateful for every contribution!

| Contributor        | Commits | Lines ±       |
|--------------------|---------|---------------|
| Stebalien          | 84       | +3425/-2287  |
| magik6k            | 41       | +2121/-506   |
| arajasek           | 39       | +2467/-424   |
| Kubuxu             | 25       | +2344/-775   |
| raulk              | 21       | +287/-196    |
| whyrusleeping      | 13       | +727/-71     |
| hsanjuan           | 13       | +5886/-7956  |
| dirkmc             | 11       | +2634/-576   | 
| travisperson       | 8        | +923/-202    |
| ribasushi          | 6        | +188/-128    |
| zgfzgf             | 5        | +21/-17      |

# 0.8.1 / 2020-09-30

This optional release of Lotus introduces a new version of markets which switches to CBOR-map encodings, and allows datastore migrations. The release also introduces several improvements to the mining process, a few performance optimizations, and a battery of UX additions and enhancements.

## Changes

#### Dependencies

- Markets 0.7.0 with updated data stores (https://github.com/filecoin-project/lotus/pull/4089)
- Update ffi to code with blst fixes (https://github.com/filecoin-project/lotus/pull/3998)

#### Core Lotus

- Fix GetPower with no miner address (https://github.com/filecoin-project/lotus/pull/4049)
- Refactor: Move nonce generation out of mpool (https://github.com/filecoin-project/lotus/pull/3970)

#### Performance

- Implement caching syscalls for import-bench (https://github.com/filecoin-project/lotus/pull/3888)
- Fetch tipset blocks in parallel (https://github.com/filecoin-project/lotus/pull/4074)
- Optimize Tipset equals() (https://github.com/filecoin-project/lotus/pull/4056)
- Make state transition in validation async (https://github.com/filecoin-project/lotus/pull/3868)

#### Mining

- Add trace window post (https://github.com/filecoin-project/lotus/pull/4020)
- Use abstract types for Dont recompute post on revert (https://github.com/filecoin-project/lotus/pull/4022)
- Fix injectNulls logic in test miner (https://github.com/filecoin-project/lotus/pull/4058)
- Fix potential panic in FinalizeSector (https://github.com/filecoin-project/lotus/pull/4092)
- Don't recompute post on revert (https://github.com/filecoin-project/lotus/pull/3924)
- Fix some failed precommit handling (https://github.com/filecoin-project/lotus/pull/3445)
- Add --no-swap flag for worker (https://github.com/filecoin-project/lotus/pull/4107)
- Allow some single-thread tasks to run in parallel with PC2/C2 (https://github.com/filecoin-project/lotus/pull/4116)

#### UX

- Add an envvar to set address network version (https://github.com/filecoin-project/lotus/pull/4028)
- Add logging to chain export (https://github.com/filecoin-project/lotus/pull/4030)
- Add JSON output to state compute (https://github.com/filecoin-project/lotus/pull/4038)
- Wallet list CLI: Print balances/nonces (https://github.com/filecoin-project/lotus/pull/4088)
- Added an option to show or not show sector info for `lotus-miner info` (https://github.com/filecoin-project/lotus/pull/4003)
- Add a command to import an ipld object into the chainstore (https://github.com/filecoin-project/lotus/pull/3434)
- Improve the lotus-shed dealtracker (https://github.com/filecoin-project/lotus/pull/4051)
- Docs review and re-organization (https://github.com/filecoin-project/lotus/pull/3431)
- Fix wallet list (https://github.com/filecoin-project/lotus/pull/4104)
- Add an endpoint to validate whether a string is a well-formed address (https://github.com/filecoin-project/lotus/pull/4106)
- Add an option to set config path (https://github.com/filecoin-project/lotus/pull/4103)
- Add printf in TestWindowPost (https://github.com/filecoin-project/lotus/pull/4043)
- Improve miner sectors list UX (https://github.com/filecoin-project/lotus/pull/4108)

#### Tooling

- Move policy change to seal bench (https://github.com/filecoin-project/lotus/pull/4032)
- Add back network power to stats (https://github.com/filecoin-project/lotus/pull/4050)
- Conformance: Record and feed circulating supply (https://github.com/filecoin-project/lotus/pull/4078)
- Snapshot import progress bar, add HTTP support (https://github.com/filecoin-project/lotus/pull/4070)
- Add lotus shed util to validate a tipset (https://github.com/filecoin-project/lotus/pull/4065)
- tvx: a test vector extraction and execution tool (https://github.com/filecoin-project/lotus/pull/4064)

#### Bootstrap

- Add new bootstrappers (https://github.com/filecoin-project/lotus/pull/4007)
- Add Glif node to bootstrap peers (https://github.com/filecoin-project/lotus/pull/4004)
- Add one more node located in China (https://github.com/filecoin-project/lotus/pull/4041)
- Add ipfsmain bootstrapper (https://github.com/filecoin-project/lotus/pull/4067)

# 0.8.0 / 2020-09-26

This consensus-breaking release of Lotus introduces an upgrade to the network. The changes that break consensus are:

- Upgrading to specs-actors v0.9.11, which reduces WindowPoSt faults per [FIP 0002](https://github.com/filecoin-project/FIPs/blob/master/FIPS/fip-0002.md) to reduce cost for honest miners with occasional faults (see https://github.com/filecoin-project/specs-actors/pull/1181)
- Revisions to some cryptoeconomics and network params

This release also updates go-fil-markets to fix an incompatibility issue between v0.7.2 and earlier versions.

## Changes

#### Dependencies

- Update spec actors to 0.9.11 (https://github.com/filecoin-project/lotus/pull/4039)
- Update markets to 0.6.3 (https://github.com/filecoin-project/lotus/pull/4013)

#### Core Lotus

- Network upgrade (https://github.com/filecoin-project/lotus/pull/4039)
- Fix AddSupportedProofTypes (https://github.com/filecoin-project/lotus/pull/4033)
- Return an error when we fail to find a sector when checking sector expiration (https://github.com/filecoin-project/lotus/pull/4026)
- Batch blockstore copies after block validation (https://github.com/filecoin-project/lotus/pull/3980)
- Remove a misleading miner actor abstraction (https://github.com/filecoin-project/lotus/pull/3977)
- Fix out-of-bounds when loading all sector infos (https://github.com/filecoin-project/lotus/pull/3976)
- Fix break condition in the miner (https://github.com/filecoin-project/lotus/pull/3953)

#### UX

- Correct helptext around miners setting ask (https://github.com/filecoin-project/lotus/pull/4009)
- Make sync wait nicer (https://github.com/filecoin-project/lotus/pull/3991)

#### Tooling and validation

- Small adjustments following network upgradability changes (https://github.com/filecoin-project/lotus/pull/3996)
- Add some more big pictures stats to stateroot stat (https://github.com/filecoin-project/lotus/pull/3995)
- Add some actors policy setters for testing (https://github.com/filecoin-project/lotus/pull/3975)

## Contributors

The following contributors had 5 or more commits go into this release.
We are grateful for every contribution!

| Contributor        | Commits | Lines ±       |
|--------------------|---------|---------------|
| arajasek           | 66       | +3140/-1261  |
| Stebalien          | 64       | +3797/-3434  |
| magik6k            | 48       | +1892/-976   |
| raulk              | 40       | +2412/-1549  |
| vyzo               | 22       | +287/-196    |
| alanshaw           | 15       | +761/-146    |
| whyrusleeping      | 15       | +736/-52     |
| hannahhoward       | 14       | +1237/-837   | 
| anton              | 6        | +32/-8       |
| travisperson       | 5        | +502/-6      |
| Frank              | 5        | +78/-39      |
| Jennifer           | 5        | +148/-41     |

# 0.7.2 / 2020-09-23

This optional release of Lotus introduces a major refactor around how a Lotus node interacts with code from the specs-actors repo. We now use interfaces to read the state of actors, which is required to be able to reason about different versions of actors code at the same time.

Additionally, this release introduces various improvements to the sync process, as well as changes to better the overall UX experience.

## Changes

#### Core Lotus

- Network upgrade support (https://github.com/filecoin-project/lotus/pull/3781)
- Upgrade markets to `v0.6.2` (https://github.com/filecoin-project/lotus/pull/3974)
- Validate chain sync response indices when fetching messages (https://github.com/filecoin-project/lotus/pull/3939)
- Add height diff to sync wait (https://github.com/filecoin-project/lotus/pull/3926)
- Replace Requires with Wants (https://github.com/filecoin-project/lotus/pull/3898)
- Update state diffing for market actor (https://github.com/filecoin-project/lotus/pull/3889)
- Parallel fetch for sync (https://github.com/filecoin-project/lotus/pull/3887)
- Fix SectorState (https://github.com/filecoin-project/lotus/pull/3881)

#### User Experience

- Add basic deal stats api server for spacerace slingshot (https://github.com/filecoin-project/lotus/pull/3963)
- When doing `sectors update-state`, show a list of existing states if user inputs an invalid one (https://github.com/filecoin-project/lotus/pull/3944)
- Fix `lotus-miner storage find` error (https://github.com/filecoin-project/lotus/pull/3927)
- Log shutdown method for lotus daemon and miner (https://github.com/filecoin-project/lotus/pull/3925)
- Update build and setup instruction link (https://github.com/filecoin-project/lotus/pull/3919)
- Add an option to hide removed sectors from `sectors list` output (https://github.com/filecoin-project/lotus/pull/3903)

#### Testing and validation

- Add init.State#Remove() for testing (https://github.com/filecoin-project/lotus/pull/3971)
- lotus-shed: add consensus check command (https://github.com/filecoin-project/lotus/pull/3933)
- Add keyinfo verify and jwt token command to lotus-shed (https://github.com/filecoin-project/lotus/pull/3914)
- Fix conformance gen (https://github.com/filecoin-project/lotus/pull/3892)

# 0.7.1 / 2020-09-17

This optional release of Lotus introduces some critical fixes to the window PoSt process. It also upgrades some core dependencies, and introduces many improvements to the mining process, deal-making cycle, and overall User Experience.

## Changes

#### Some notable improvements:

- Correctly construct params for `SubmitWindowedPoSt` messages (https://github.com/filecoin-project/lotus/pull/3909)
- Skip sectors correctly for Window PoSt (https://github.com/filecoin-project/lotus/pull/3839)
- Split window PoST submission into multiple messages (https://github.com/filecoin-project/lotus/pull/3689)
- Improve journal coverage (https://github.com/filecoin-project/lotus/pull/2455)
- Allow retrievals while sealing (https://github.com/filecoin-project/lotus/pull/3778)
- Don't prune locally published messages (https://github.com/filecoin-project/lotus/pull/3772)
- Add get-ask, set-ask retrieval commands (https://github.com/filecoin-project/lotus/pull/3886)
- Consistently name winning and window post in logs (https://github.com/filecoin-project/lotus/pull/3873))
- Add auto flag to mpool replace (https://github.com/filecoin-project/lotus/pull/3752))

#### Dependencies

- Upgrade markets to `v0.6.1` (https://github.com/filecoin-project/lotus/pull/3906)
- Upgrade specs-actors to `v0.9.10` (https://github.com/filecoin-project/lotus/pull/3846)
- Upgrade badger (https://github.com/filecoin-project/lotus/pull/3739)

# 0.7.0 / 2020-09-10

This consensus-breaking release of Lotus is designed to test a network upgrade on the space race testnet. The changes that break consensus are:

- Upgrading the Drand network used from the test Drand network to the League of Entropy main drand network. This is the same Drand network that will be used in the Filecoin mainnet.
- Upgrading to specs-actors v0.9.8, which adds a new method to the Multisig actor.

## Changes

#### Core Lotus

- Fix IsAncestorOf (https://github.com/filecoin-project/lotus/pull/3717)
- Update to specs-actors v0.9.8 (https://github.com/filecoin-project/lotus/pull/3725)
- Increase chain throughput by 20% (https://github.com/filecoin-project/lotus/pull/3732)
- Updare to go-libp2p-pubsub `master` (https://github.com/filecoin-project/lotus/pull/3735)
- Drand upgrade (https://github.com/filecoin-project/lotus/pull/3670)
- Multisig API additions (https://github.com/filecoin-project/lotus/pull/3590)

#### Storage Miner

- Increase the number of times precommit2 is attempted before moving back to precommit1 (https://github.com/filecoin-project/lotus/pull/3720)

#### Message pool

- Relax mpool add strictness checks for local pushes (https://github.com/filecoin-project/lotus/pull/3724)


#### Maintenance

- Fix devnets (https://github.com/filecoin-project/lotus/pull/3712)
- Fix(chainwatch): compare prev miner with cur miner (https://github.com/filecoin-project/lotus/pull/3715)
- CI: fix statediff build; make optional (https://github.com/filecoin-project/lotus/pull/3729)
- Feat: Chaos abort (https://github.com/filecoin-project/lotus/pull/3733)

## Contributors

The following contributors had commits go into this release.
We are grateful for every contribution!

| Contributor        | Commits | Lines ±       |
|--------------------|---------|---------------|
| arajasek           | 28      | +1144/-239    |
| Kubuxu             | 19      | +452/-261     |
| whyrusleeping      | 13      | +456/-87      |
| vyzo               | 11      | +318/-20      |
| raulk              | 10      | +1289/-350    |
| magik6k            | 6       | +188/-55      |
| dirkmc             | 3       | +31/-8        |
| alanshaw           | 3       | +176/-37      |
| Stebalien          | 2       | +9/-12        |
| lanzafame          | 1       | +1/-1         |
| frrist             | 1       | +1/-1         |
| mishmosh           | 1       | +1/-1         |
| nonsense           | 1       | +1/-0         |

# 0.6.2 / 2020-09-09

This release introduces some critical fixes to message selection and gas estimation logic. It also adds the ability for nodes to mark a certain tipset as checkpointed, as well as various minor improvements and bugfixes.

## Changes

#### Messagepool

- Warn when optimal selection fails to pack a block and we fall back to random selection (https://github.com/filecoin-project/lotus/pull/3708)
- Add basic command for printing gas performance of messages in the mpool (https://github.com/filecoin-project/lotus/pull/3701)
- Adjust optimal selection to always try to fill blocks (https://github.com/filecoin-project/lotus/pull/3685)
- Fix very minor bug in repub baseFeeLowerBound (https://github.com/filecoin-project/lotus/pull/3663)
- Add an auto flag to mpool replace (https://github.com/filecoin-project/lotus/pull/3676)
- Fix mpool optimal selection packing failure (https://github.com/filecoin-project/lotus/pull/3698)

#### Core Lotus

- Don't use latency as initital estimate for blocksync (https://github.com/filecoin-project/lotus/pull/3648)
- Add niceSleep 1 second when drand errors (https://github.com/filecoin-project/lotus/pull/3664)
- Fix isChainNearSync check in block validator (https://github.com/filecoin-project/lotus/pull/3650)
- Add peer to peer manager before fetching the tipset (https://github.com/filecoin-project/lotus/pull/3667)
- Add StageFetchingMessages to sync status (https://github.com/filecoin-project/lotus/pull/3668)
- Pass tipset through upgrade logic (https://github.com/filecoin-project/lotus/pull/3673)
- Allow nodes to mark tipsets as checkpointed (https://github.com/filecoin-project/lotus/pull/3680)
- Remove hard-coded late-fee in window PoSt (https://github.com/filecoin-project/lotus/pull/3702)
- Gas: Fix median calc (https://github.com/filecoin-project/lotus/pull/3686)

#### Storage

- Storage manager: bail out with an error if unsealed cid is undefined (https://github.com/filecoin-project/lotus/pull/3655)
- Storage: return true from Sealer.ReadPiece() on success (https://github.com/filecoin-project/lotus/pull/3657)

#### Maintenance

- Resolve lotus, test-vectors, statediff dependency cycle (https://github.com/filecoin-project/lotus/pull/3688)
- Paych: add docs on how to use paych status (https://github.com/filecoin-project/lotus/pull/3690)
- Initial CODEOWNERS (https://github.com/filecoin-project/lotus/pull/3691)

# 0.6.1 / 2020-09-08

This optional release introduces a minor improvement to the sync process, ensuring nodes don't fall behind and then resync.

## Changes

- Update `test-vectors` (https://github.com/filecoin-project/lotus/pull/3645)
- Revert "only subscribe to pubsub topics once we are synced" (https://github.com/filecoin-project/lotus/pull/3643)

# 0.6.0 / 2020-09-07

This consensus-breaking release of Lotus is designed to test a network upgrade on the space race testnet. The changes that break consensus are:

- Tweaking of some cryptoecon parameters in specs-actors 0.9.7 (https://github.com/filecoin-project/specs-actors/releases/tag/v0.9.7)
- Rebalancing FIL distribution to make testnet FIL scarce, which prevents base fee spikes and sets better expectations for mainnet

This release also introduces many improvements to Lotus! Among them are a new version of go-fil-markets that supports non-blocking retrieval, various spam reduction measures in the messagepool and p2p logic, and UX improvements to payment channels, dealmaking, and state inspection.

## Changes

#### Core Lotus and dependencies

- Implement faucet funds reallocation logic (https://github.com/filecoin-project/lotus/pull/3632)
- Network upgrade: Upgrade to correct fork threshold (https://github.com/filecoin-project/lotus/pull/3628)
- Update to specs 0.9.7 and markets 0.6.0 (https://github.com/filecoin-project/lotus/pull/3627)
- Network upgrade: Perform base fee tamping (https://github.com/filecoin-project/lotus/pull/3623)
- Chain events: if cache best() is nil, return chain head (https://github.com/filecoin-project/lotus/pull/3611)
- Update to specs actors v0.9.6 (https://github.com/filecoin-project/lotus/pull/3603)

#### Messagepool

- Temporarily allow negative chains (https://github.com/filecoin-project/lotus/pull/3625)
- Improve publish/republish logic (https://github.com/filecoin-project/lotus/pull/3592)
- Fix selection bug; priority messages were not included if other chains were negative (https://github.com/filecoin-project/lotus/pull/3580)
- Add defensive check for minimum GasFeeCap for inclusion within the next 20 blocks (https://github.com/filecoin-project/lotus/pull/3579)
- Add additional info about gas premium (https://github.com/filecoin-project/lotus/pull/3578)
- Fix GasPremium capping logic  (https://github.com/filecoin-project/lotus/pull/3552)

#### Payment channels

- Get available funds by address or by from/to (https://github.com/filecoin-project/lotus/pull/3547)
- Create `lotus paych status` command (https://github.com/filecoin-project/lotus/pull/3523)
- Rename CLI command from "paych get" to "paych add-funds" (https://github.com/filecoin-project/lotus/pull/3520)

#### Peer-to-peer

- Only subscribe to pubsub topics once we are synced (https://github.com/filecoin-project/lotus/pull/3602)
- Reduce mpool add failure log spam (https://github.com/filecoin-project/lotus/pull/3562)
- Republish messages even if the chains have negative performance(https://github.com/filecoin-project/lotus/pull/3557)
- Adjust gossipsub gossip factor (https://github.com/filecoin-project/lotus/pull/3556)
- Integrate pubsub Random Early Drop (https://github.com/filecoin-project/lotus/pull/3518)

#### Miscellaneous

- Fix panic in OnDealExpiredSlashed (https://github.com/filecoin-project/lotus/pull/3553)
- Robustify state manager against holes in actor method numbers (https://github.com/filecoin-project/lotus/pull/3538)

#### UX

- VM: Fix an error message (https://github.com/filecoin-project/lotus/pull/3608)
- Documentation: Batch replacement,update lotus-storage-miner to lotus-miner (https://github.com/filecoin-project/lotus/pull/3571)
- CLI: Robust actor lookup (https://github.com/filecoin-project/lotus/pull/3535)
- Add agent flag to net peers (https://github.com/filecoin-project/lotus/pull/3534)
- Add watch option to storage-deals list (https://github.com/filecoin-project/lotus/pull/3527)

#### Testing & tooling

- Decommission chain-validation (https://github.com/filecoin-project/lotus/pull/3606)
- Metrics: add expected height metric (https://github.com/filecoin-project/lotus/pull/3586)
- PCR: Use current tipset during refund (https://github.com/filecoin-project/lotus/pull/3570)
- Lotus-shed: Add math command (https://github.com/filecoin-project/lotus/pull/3568)
- PCR: Add tipset aggergation (https://github.com/filecoin-project/lotus/pull/3565)- Fix broken paych tests (https://github.com/filecoin-project/lotus/pull/3551)
- Make chain export ~1000x times faster (https://github.com/filecoin-project/lotus/pull/3533)
- Chainwatch: Stop SyncIncomingBlocks from leaking into chainwatch processing; No panics during processing (https://github.com/filecoin-project/lotus/pull/3526)
- Conformance: various changes (https://github.com/filecoin-project/lotus/pull/3521)

# 0.5.10 / 2020-09-03

This patch includes a crucial fix to the message pool selection logic, strongly disfavouring messages that might cause a miner penalty.

## Changes

- Fix calculation of GasReward in messagepool (https://github.com/filecoin-project/lotus/pull/3528)

# 0.5.9 / 2020-09-03

This patch includes a hotfix to the `GasEstimateFeeCap` method, capping the estimated fee to a reasonable level by default.

## Changes

- Added target height to sync wait (https://github.com/filecoin-project/lotus/pull/3502)
- Disable codecov annotations (https://github.com/filecoin-project/lotus/pull/3514)
- Cap fees to reasonable level by default (https://github.com/filecoin-project/lotus/pull/3516)
- Add APIs and command to inspect bandwidth usage (https://github.com/filecoin-project/lotus/pull/3497)
- Track expected nonce in mpool, ignore messages with large nonce gaps (https://github.com/filecoin-project/lotus/pull/3450)

# 0.5.8 / 2020-09-02

This patch includes some bugfixes to the sector sealing process, and updates go-fil-markets. It also improves the performance of blocksync, adds a method to export chain state trees, and improves chainwatch.

## Changes

- Upgrade markets to v0.5.9 (https://github.com/filecoin-project/lotus/pull/3496)
- Improve blocksync to load fewer messages: (https://github.com/filecoin-project/lotus/pull/3494)
- Fix a panic in the ffi-wrapper's `ReadPiece` (https://github.com/filecoin-project/lotus/pull/3492/files)
- Fix a deadlock in the sealing scheduler (https://github.com/filecoin-project/lotus/pull/3489)
- Add test vectors for tipset tests (https://github.com/filecoin-project/lotus/pull/3485/files)
- Improve the advance-block debug command (https://github.com/filecoin-project/lotus/pull/3476)
- Add toggle for message processing to Lotus PCR (https://github.com/filecoin-project/lotus/pull/3470)
- Allow exporting recent chain state trees (https://github.com/filecoin-project/lotus/pull/3463)
- Remove height from chain rand (https://github.com/filecoin-project/lotus/pull/3458)
- Disable GC on chain badger datastore (https://github.com/filecoin-project/lotus/pull/3457)
- Account for `GasPremium` in `GasEstimateFeeCap` (https://github.com/filecoin-project/lotus/pull/3456)
- Update go-libp2p-pubsub to `master` (https://github.com/filecoin-project/lotus/pull/3455)
- Chainwatch improvements (https://github.com/filecoin-project/lotus/pull/3442)

# 0.5.7 / 2020-08-31

This patch release includes some bugfixes and enhancements to the sector lifecycle and message pool logic.

## Changes

- Rebuild unsealed infos on miner restart (https://github.com/filecoin-project/lotus/pull/3401)
- CLI to attach storage paths to workers (https://github.com/filecoin-project/lotus/pull/3405)
- Do not select negative performing message chains for inclusion (https://github.com/filecoin-project/lotus/pull/3392)
- Remove a redundant error-check (https://github.com/filecoin-project/lotus/pull/3421)
- Correctly move unsealed sectors in `FinalizeSectors` (https://github.com/filecoin-project/lotus/pull/3424)
- Improve worker selection logic (https://github.com/filecoin-project/lotus/pull/3425)
- Don't use context to close bitswap (https://github.com/filecoin-project/lotus/pull/3430)
- Correctly estimate gas premium when there is only one message on chain (https://github.com/filecoin-project/lotus/pull/3428)

# 0.5.6 / 2020-08-29

Hotfix release that fixes a panic in the sealing scheduler (https://github.com/filecoin-project/lotus/pull/3389).

# 0.5.5

This patch release introduces a large number of improvements to the sealing process.
It also updates go-fil-markets to
[version 0.5.8](https://github.com/filecoin-project/go-fil-markets/releases/tag/v0.5.8),
and go-libp2p-pubsub to [v0.3.5](https://github.com/libp2p/go-libp2p-pubsub/releases/tag/v0.3.5).

#### Downstream upgrades

- Upgrades markets to v0.5.8 (https://github.com/filecoin-project/lotus/pull/3384)
- Upgrades go-libp2p-pubsub to v0.3.5 (https://github.com/filecoin-project/lotus/pull/3305)

#### Sector sealing

- The following improvements were introduced in https://github.com/filecoin-project/lotus/pull/3350.

  - Allow `lotus-miner sectors remove` to remove a sector in any state.
  - Create a separate state in the storage FSM dedicated to submitting the Commit message.
  - Recovery for when the Deal IDs of deals in a sector get changed in a reorg.
  - Auto-retry sending Precommit and Commit messages if they run out of gas
  - Auto-retry sector remove tasks when they fail
  - Compact worker windows, and allow their tasks to be executed in any order

- Don't simply skip PoSt for bad sectors (https://github.com/filecoin-project/lotus/pull/3323)

#### Message Pool

- Spam Protection: Track required funds for pending messages (https://github.com/filecoin-project/lotus/pull/3313)

#### Chainwatch

- Add more power and reward metrics (https://github.com/filecoin-project/lotus/pull/3367)
- Fix raciness in sector deal table (https://github.com/filecoin-project/lotus/pull/3275)
- Parallelize miner processing (https://github.com/filecoin-project/lotus/pull/3380)
- Accept Lotus API and token (https://github.com/filecoin-project/lotus/pull/3337)

# 0.5.4

A patch release, containing a few nice bugfixes and improvements:

- Fix parsing of peer ID in `lotus-miner actor set-peer-id` (@whyrusleeping)
- Update dependencies, fixing several bugs (@Stebalien)
- Fix remaining linter warnings (@Stebalien)
- Use safe string truncation (@Ingar)
- Allow tweaking of blocksync message window size (@whyrusleeping)
- Add some additional gas stats to metrics (@Kubuxu)
- Fix an edge case bug in message selection, add many tests (@vyzo)

# 0.5.3

Yet another hotfix release.
A lesson for readers, having people who have been awake for 12+ hours review
your hotfix PR is not a good idea. Find someone who has enough slept recently
enough to give you good code review, otherwise you'll end up quickly bumping
versions again.

- Fixed a bug in the mempool that was introduced in v0.5.2

# 0.5.2 / 2020-08-24

This is a hotfix release.

- Fix message selection to not include messages that are invalid for block
  inclusion.
- Improve SelectMessage handling of the case where the message pools tipset
  differs from our mining base.

# 0.5.1 / 2020-08-24

The Space Race release!
This release contains the genesis car file and bootstrap peers for the space
race network.

Additionally, we included two small fixes to genesis creation:
- Randomize ticket value in genesis generation
- Correctly set t099 (burnt funds actor) to have valid account actor state

# 0.5.0 / 2020-08-20

This version of Lotus will be used for the incentivized testnet Space Race competition,
and can be considered mainnet-ready code. It includes some protocol
changes, upgrades of core dependencies, and various bugfixes and UX/performance improvements.

## Highlights

Among the highlights included in this release are:

- Gas changes: We implemented EIP-1559 and introduced real gas values.
- Deal-making: We now support "Committed Capacity" sectors, "fast-retrieval" deals,
  and the packing of multiple deals into a single sector.
- Renamed features: We renamed some of the binaries, environment variables, and default
  paths associated with a Lotus node.

### Gas changes

We made some significant changes to the mechanics of gas in this release.

#### Network fee

We implemented something similar to
[Ethereum's EIP-1559](https://github.com/ethereum/EIPs/blob/master/EIPS/eip-1559.md).
The `Message` structure had three changes:
- The `GasPrice` field has been removed
- A new `GasFeeCap` field has been added, which controls the maximum cost
  the sender incurs for the message
- A new `GasPremium` field has been added, which controls the reward a miner
  earns for including the message

A sender will never be charged more than `GasFeeCap * GasLimit`.
A miner will typically earn `GasPremium * GasLimit` as a reward.

The `Blockheader` structure has one new field, called `ParentBaseFee`.
Informally speaking,the `ParentBaseFee`
is increased when blocks are densely packed with messages, and decreased otherwise.

The `ParentBaseFee` is used when calculating how much a sender burns when executing a message. _Burning_ simply refers to sending attoFIL to a dedicated, unreachable account.
A message causes `ParentBaseFee * GasUsed` attoFIL to be burnt.

#### Real gas values

This release also includes our first "real" gas costs for primitive operations.
The costs were designed to account for both the _time_ that message execution takes,
as well as the _space_ a message adds to the state tree.

## Deal-making changes

There are three key changes to the deal-making process.

#### Committed Capacity sectors

Miners can now pledge "Committed Capacity" (CC) sectors, which are explicitly
stated as containing junk data, and must not include any deals. Miners can do this
to increase their storage power, and win block rewards from this pledged storage.

They can mark these sectors as "upgradable" with `lotus-miner sectors mark-for-upgrade`.
If the miner receives and accepts one or more storage deals, the sector that includes
those deals will _replace_ the CC sector. This is intended to maximize the amount of useful
storage on the Filecoin network.

#### Fast-retrieval deals

Clients can now include a `fast-retrieval` flag when proposing deals with storage miners.
If set to true, the miner will include an extra copy of the deal data. This
data can be quickly served in a retrieval deal, since it will not need to be unsealed.

#### Multiple deals per sector

Miners can now pack multiple deals into a single sector, so long as all the deals
fit into the sector capacity. This should increase the packing efficiency of miners.

### Renamed features

To improve the user experience, we updated several names to mainatin
standard prefixing, and to better reflect the meaning of the features being referenced.

In particular, the Lotus miner binary is now called `lotus-miner`, the default
path for miner data is now `~/.lotusminer`, and the environment variable
that sets the path for miner data is now `$LOTUS_MINER_PATH`. A full list of renamed
features can be found [here](https://github.com/filecoin-project/lotus/issues/2304).

## Changelog

#### Downstream upgrades
- Upgrades markets to v0.5.6 (https://github.com/filecoin-project/lotus/pull/3058)
- Upgrades specs-actors to v0.9.3 (https://github.com/filecoin-project/lotus/pull/3151)

#### Core protocol
- Introduces gas values, replacing placeholders (https://github.com/filecoin-project/lotus/pull/2343)
- Implements EIP-1559, introducing a network base fee, message gas fee cap, and message gas fee premium (https://github.com/filecoin-project/lotus/pull/2874)
- Implements Poisson Sortition for elections (https://github.com/filecoin-project/lotus/pull/2084)

#### Deal-making lifecycle
- Introduces "Committed Capacity" sectors (https://github.com/filecoin-project/lotus/pull/2220)
- Introduces "fast-retrieval" flag for deals (https://github.com/filecoin-project/lotus/pull/2323
- Supports packing multiple deals into one sector (https://github.com/filecoin-project/storage-fsm/pull/38)

#### Enhancements

- Optimized message pool selection logic (https://github.com/filecoin-project/lotus/pull/2838)
- Window-based scheduling of sealing tasks (https://github.com/filecoin-project/sector-storage/pull/67)
- Faster window PoSt (https://github.com/filecoin-project/lotus/pull/2209/files)
- Refactors the payment channel manager (https://github.com/filecoin-project/lotus/pull/2640)
- Refactors blocksync (https://github.com/filecoin-project/lotus/pull/2715/files)

#### UX

- Provide status updates for data-transfer (https://github.com/filecoin-project/lotus/pull/3162, https://github.com/filecoin-project/lotus/pull/3191)
- Miners can customise asks (https://github.com/filecoin-project/lotus/pull/2046)
- Miners can toggle auto-acceptance of deals (https://github.com/filecoin-project/lotus/pull/1994)
- Miners can maintain a blocklist of piece CIDs (https://github.com/filecoin-project/lotus/pull/2069)

## Contributors

The following contributors had 10 or more commits go into this release.
We are grateful for every contribution!

| Contributor        | Commits | Lines ±       |
|--------------------|---------|---------------|
| magik6k            | 361     | +13197/-6136  |
| Kubuxu             | 227     | +5670/-2587   |
| arajasek           | 120     | +2916/-1264   |
| whyrusleeping      | 112     | +3979/-1089   |
| vyzo               | 99      | +3343/-1305   |
| dirkmc             | 68      | +8732/-3621   |
| laser              | 45      | +1489/-501    |
| hannahhoward       | 43      | +2654/-990    |
| frrist             | 37      | +6630/-4338   |
| schomatis          | 28      | +3016/-1368   |
| placer14           | 27      | +824/-350     |
| raulk              | 25      | +28718/-29849 |
| mrsmkl             | 22      | +560/-368     |
| travisperson       | 18      | +1354/-314    |
| nonsense           | 16      | +2956/-2842   |
| ingar              | 13      | +331/-123     |
| daviddias          | 11      | +311/-11      |
| Stebalien          | 11      | +1204/-980    |
| RobQuistNL         | 10      | +69/-74       |

# 0.1.0 / 2019-12-11

We are very excited to release **lotus** 0.1.0. This is our testnet release. To install lotus and join the testnet, please visit [lotu.sh](lotu.sh). Please file bug reports as [issues](https://github.com/filecoin-project/lotus/issues).

A huge thank you to all contributors for this testnet release!<|MERGE_RESOLUTION|>--- conflicted
+++ resolved
@@ -1,6 +1,5 @@
 # Lotus changelog
 
-<<<<<<< HEAD
 # v1.12.0-rc1 / 2021-10-01
 
 This is the first release candidate for lotus v1.11.3. Changelog will be updated later.
@@ -57,10 +56,7 @@
 | Jennifer Wang | 1 | +4/-4 | 7 |
 | Steve Loeppky | 1 | +6/-0 | 1 |
 
-# v1.11.3-rc1 / 2021-09-08
-=======
 # v1.11.3 / 2021-09-29
->>>>>>> a0ddb10d
 
 lotus v1.11.3 is a feature release that's **highly recommended to ALL lotus users to upgrade**, including node 
 operators, storage providers and clients. It includes many improvements and bug fixes that result in perf 
