--- conflicted
+++ resolved
@@ -15,17 +15,13 @@
 
 	kit.QuietMiningLogs()
 
-<<<<<<< HEAD
 	oldDelay := policy.GetPreCommitChallengeDelay()
 	policy.SetPreCommitChallengeDelay(5)
 	t.Cleanup(func() {
 		policy.SetPreCommitChallengeDelay(oldDelay)
 	})
 
-	var blockTime = 1 * time.Second
-=======
 	var blockTime = 50 * time.Millisecond
->>>>>>> a577bf34
 
 	client, miner, ens := kit.EnsembleMinimal(t, kit.ThroughRPC(), kit.WithAllSubsystems()) // no mock proofs.
 	ens.InterconnectAll().BeginMining(blockTime)
