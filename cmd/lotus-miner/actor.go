package main

import (
	"bytes"
	"fmt"
	"os"
	"strings"

	"github.com/filecoin-project/go-state-types/network"

	rlepluslazy "github.com/filecoin-project/go-bitfield/rle"
	cbor "github.com/ipfs/go-ipld-cbor"

	"github.com/fatih/color"
	"github.com/libp2p/go-libp2p-core/peer"
	ma "github.com/multiformats/go-multiaddr"
	"github.com/urfave/cli/v2"
	"golang.org/x/xerrors"

	"github.com/filecoin-project/go-address"
	"github.com/filecoin-project/go-bitfield"
	"github.com/filecoin-project/go-state-types/abi"
	"github.com/filecoin-project/go-state-types/big"

	miner2 "github.com/filecoin-project/specs-actors/v2/actors/builtin/miner"

	"github.com/filecoin-project/lotus/blockstore"
	"github.com/filecoin-project/lotus/build"
	"github.com/filecoin-project/lotus/chain/actors"
	"github.com/filecoin-project/lotus/chain/actors/adt"
	"github.com/filecoin-project/lotus/chain/actors/builtin/miner"
	"github.com/filecoin-project/lotus/chain/types"
	lcli "github.com/filecoin-project/lotus/cli"
	"github.com/filecoin-project/lotus/lib/tablewriter"
)

var actorCmd = &cli.Command{
	Name:  "actor",
	Usage: "manipulate the miner actor",
	Subcommands: []*cli.Command{
		actorSetAddrsCmd,
		actorWithdrawCmd,
		actorRepayDebtCmd,
		actorSetPeeridCmd,
		actorSetOwnerCmd,
		actorControl,
		actorProposeChangeWorker,
		actorConfirmChangeWorker,
		actorCompactAllocatedCmd,
	},
}

var actorSetAddrsCmd = &cli.Command{
	Name:  "set-addrs",
	Usage: "set addresses that your miner can be publicly dialed on",
	Flags: []cli.Flag{
		&cli.Int64Flag{
			Name:  "gas-limit",
			Usage: "set gas limit",
			Value: 0,
		},
		&cli.BoolFlag{
			Name:  "unset",
			Usage: "unset address",
			Value: false,
		},
	},
	Action: func(cctx *cli.Context) error {
		args := cctx.Args().Slice()
		unset := cctx.Bool("unset")
		if len(args) == 0 && !unset {
			return cli.ShowSubcommandHelp(cctx)
		}
		if len(args) > 0 && unset {
			return fmt.Errorf("unset can only be used with no arguments")
		}

		nodeAPI, closer, err := lcli.GetStorageMinerAPI(cctx)
		if err != nil {
			return err
		}
		defer closer()

		api, acloser, err := lcli.GetFullNodeAPI(cctx)
		if err != nil {
			return err
		}
		defer acloser()

		ctx := lcli.ReqContext(cctx)

		var addrs []abi.Multiaddrs
		for _, a := range args {
			maddr, err := ma.NewMultiaddr(a)
			if err != nil {
				return fmt.Errorf("failed to parse %q as a multiaddr: %w", a, err)
			}

			maddrNop2p, strip := ma.SplitFunc(maddr, func(c ma.Component) bool {
				return c.Protocol().Code == ma.P_P2P
			})

			if strip != nil {
				fmt.Println("Stripping peerid ", strip, " from ", maddr)
			}
			addrs = append(addrs, maddrNop2p.Bytes())
		}

		maddr, err := nodeAPI.ActorAddress(ctx)
		if err != nil {
			return err
		}

		minfo, err := api.StateMinerInfo(ctx, maddr, types.EmptyTSK)
		if err != nil {
			return err
		}

		params, err := actors.SerializeParams(&miner2.ChangeMultiaddrsParams{NewMultiaddrs: addrs})
		if err != nil {
			return err
		}

		gasLimit := cctx.Int64("gas-limit")

		smsg, err := api.MpoolPushMessage(ctx, &types.Message{
			To:       maddr,
			From:     minfo.Worker,
			Value:    types.NewInt(0),
			GasLimit: gasLimit,
			Method:   miner.Methods.ChangeMultiaddrs,
			Params:   params,
		}, nil)
		if err != nil {
			return err
		}

		fmt.Printf("Requested multiaddrs change in message %s\n", smsg.Cid())
		return nil

	},
}

var actorSetPeeridCmd = &cli.Command{
	Name:  "set-peer-id",
	Usage: "set the peer id of your miner",
	Flags: []cli.Flag{
		&cli.Int64Flag{
			Name:  "gas-limit",
			Usage: "set gas limit",
			Value: 0,
		},
	},
	Action: func(cctx *cli.Context) error {
		nodeAPI, closer, err := lcli.GetStorageMinerAPI(cctx)
		if err != nil {
			return err
		}
		defer closer()

		api, acloser, err := lcli.GetFullNodeAPI(cctx)
		if err != nil {
			return err
		}
		defer acloser()

		ctx := lcli.ReqContext(cctx)

		pid, err := peer.Decode(cctx.Args().Get(0))
		if err != nil {
			return fmt.Errorf("failed to parse input as a peerId: %w", err)
		}

		maddr, err := nodeAPI.ActorAddress(ctx)
		if err != nil {
			return err
		}

		minfo, err := api.StateMinerInfo(ctx, maddr, types.EmptyTSK)
		if err != nil {
			return err
		}

		params, err := actors.SerializeParams(&miner2.ChangePeerIDParams{NewID: abi.PeerID(pid)})
		if err != nil {
			return err
		}

		gasLimit := cctx.Int64("gas-limit")

		smsg, err := api.MpoolPushMessage(ctx, &types.Message{
			To:       maddr,
			From:     minfo.Worker,
			Value:    types.NewInt(0),
			GasLimit: gasLimit,
			Method:   miner.Methods.ChangePeerID,
			Params:   params,
		}, nil)
		if err != nil {
			return err
		}

		fmt.Printf("Requested peerid change in message %s\n", smsg.Cid())
		return nil

	},
}

var actorWithdrawCmd = &cli.Command{
	Name:      "withdraw",
	Usage:     "withdraw available balance",
	ArgsUsage: "[amount (FIL)]",
	Flags: []cli.Flag{
		&cli.IntFlag{
			Name:  "confidence",
			Usage: "number of block confirmations to wait for",
			Value: int(build.MessageConfidence),
		},
	},
	Action: func(cctx *cli.Context) error {
		nodeApi, closer, err := lcli.GetStorageMinerAPI(cctx)
		if err != nil {
			return err
		}
		defer closer()

		api, acloser, err := lcli.GetFullNodeAPI(cctx)
		if err != nil {
			return err
		}
		defer acloser()

		ctx := lcli.ReqContext(cctx)

		maddr, err := nodeApi.ActorAddress(ctx)
		if err != nil {
			return err
		}

		mi, err := api.StateMinerInfo(ctx, maddr, types.EmptyTSK)
		if err != nil {
			return err
		}

		available, err := api.StateMinerAvailableBalance(ctx, maddr, types.EmptyTSK)
		if err != nil {
			return err
		}

		amount := available
		if cctx.Args().Present() {
			f, err := types.ParseFIL(cctx.Args().First())
			if err != nil {
				return xerrors.Errorf("parsing 'amount' argument: %w", err)
			}

			amount = abi.TokenAmount(f)

			if amount.GreaterThan(available) {
				return xerrors.Errorf("can't withdraw more funds than available; requested: %s; available: %s", amount, available)
			}
		}

		params, err := actors.SerializeParams(&miner2.WithdrawBalanceParams{
			AmountRequested: amount, // Default to attempting to withdraw all the extra funds in the miner actor
		})
		if err != nil {
			return err
		}

		smsg, err := api.MpoolPushMessage(ctx, &types.Message{
			To:     maddr,
			From:   mi.Owner,
			Value:  types.NewInt(0),
			Method: miner.Methods.WithdrawBalance,
			Params: params,
		}, nil)
		if err != nil {
			return err
		}

		fmt.Printf("Requested rewards withdrawal in message %s\n", smsg.Cid())

		// wait for it to get mined into a block
<<<<<<< HEAD
		fmt.Printf("waiting for %x epochs for confirmation..\n", uint64(cctx.Int("confidence")))
=======
		fmt.Printf("waiting for %d epochs for confirmation..\n", uint64(cctx.Int("confidence")))
>>>>>>> 6e614317
		wait, err := api.StateWaitMsg(ctx, smsg.Cid(), uint64(cctx.Int("confidence")))
		if err != nil {
			return err
		}

		// check it executed successfully
		if wait.Receipt.ExitCode != 0 {
			fmt.Println(cctx.App.Writer, "withdrawal failed!")
			return err
		}

		nv, err := api.StateNetworkVersion(ctx, wait.TipSet)
		if err != nil {
			return err
		}

		if nv >= network.Version14 {
			var withdrawn abi.TokenAmount
			if err := withdrawn.UnmarshalCBOR(bytes.NewReader(wait.Receipt.Return)); err != nil {
				return err
			}

			fmt.Printf("Successfully withdrew %s FIL\n", withdrawn)
			if withdrawn.LessThan(amount) {
				fmt.Printf("Note that this is less than the requested amount of %s FIL\n", amount)
			}
		}

		return nil
	},
}

var actorRepayDebtCmd = &cli.Command{
	Name:      "repay-debt",
	Usage:     "pay down a miner's debt",
	ArgsUsage: "[amount (FIL)]",
	Flags: []cli.Flag{
		&cli.StringFlag{
			Name:  "from",
			Usage: "optionally specify the account to send funds from",
		},
	},
	Action: func(cctx *cli.Context) error {
		nodeApi, closer, err := lcli.GetStorageMinerAPI(cctx)
		if err != nil {
			return err
		}
		defer closer()

		api, acloser, err := lcli.GetFullNodeAPI(cctx)
		if err != nil {
			return err
		}
		defer acloser()

		ctx := lcli.ReqContext(cctx)

		maddr, err := nodeApi.ActorAddress(ctx)
		if err != nil {
			return err
		}

		mi, err := api.StateMinerInfo(ctx, maddr, types.EmptyTSK)
		if err != nil {
			return err
		}

		var amount abi.TokenAmount
		if cctx.Args().Present() {
			f, err := types.ParseFIL(cctx.Args().First())
			if err != nil {
				return xerrors.Errorf("parsing 'amount' argument: %w", err)
			}

			amount = abi.TokenAmount(f)
		} else {
			mact, err := api.StateGetActor(ctx, maddr, types.EmptyTSK)
			if err != nil {
				return err
			}

			store := adt.WrapStore(ctx, cbor.NewCborStore(blockstore.NewAPIBlockstore(api)))

			mst, err := miner.Load(store, mact)
			if err != nil {
				return err
			}

			amount, err = mst.FeeDebt()
			if err != nil {
				return err
			}

		}

		fromAddr := mi.Worker
		if from := cctx.String("from"); from != "" {
			addr, err := address.NewFromString(from)
			if err != nil {
				return err
			}

			fromAddr = addr
		}

		fromId, err := api.StateLookupID(ctx, fromAddr, types.EmptyTSK)
		if err != nil {
			return err
		}

		if !mi.IsController(fromId) {
			return xerrors.Errorf("sender isn't a controller of miner: %s", fromId)
		}

		smsg, err := api.MpoolPushMessage(ctx, &types.Message{
			To:     maddr,
			From:   fromId,
			Value:  amount,
			Method: miner.Methods.RepayDebt,
			Params: nil,
		}, nil)
		if err != nil {
			return err
		}

		fmt.Printf("Sent repay debt message %s\n", smsg.Cid())

		return nil
	},
}

var actorControl = &cli.Command{
	Name:  "control",
	Usage: "Manage control addresses",
	Subcommands: []*cli.Command{
		actorControlList,
		actorControlSet,
	},
}

var actorControlList = &cli.Command{
	Name:  "list",
	Usage: "Get currently set control addresses",
	Flags: []cli.Flag{
		&cli.BoolFlag{
			Name: "verbose",
		},
		&cli.BoolFlag{
			Name:        "color",
			Usage:       "use color in display output",
			DefaultText: "depends on output being a TTY",
		},
	},
	Action: func(cctx *cli.Context) error {
		if cctx.IsSet("color") {
			color.NoColor = !cctx.Bool("color")
		}

		nodeApi, closer, err := lcli.GetStorageMinerAPI(cctx)
		if err != nil {
			return err
		}
		defer closer()

		api, acloser, err := lcli.GetFullNodeAPI(cctx)
		if err != nil {
			return err
		}
		defer acloser()

		ctx := lcli.ReqContext(cctx)

		maddr, err := getActorAddress(ctx, cctx)
		if err != nil {
			return err
		}

		mi, err := api.StateMinerInfo(ctx, maddr, types.EmptyTSK)
		if err != nil {
			return err
		}

		tw := tablewriter.New(
			tablewriter.Col("name"),
			tablewriter.Col("ID"),
			tablewriter.Col("key"),
			tablewriter.Col("use"),
			tablewriter.Col("balance"),
		)

		ac, err := nodeApi.ActorAddressConfig(ctx)
		if err != nil {
			return err
		}

		commit := map[address.Address]struct{}{}
		precommit := map[address.Address]struct{}{}
		terminate := map[address.Address]struct{}{}
		dealPublish := map[address.Address]struct{}{}
		post := map[address.Address]struct{}{}

		for _, ca := range mi.ControlAddresses {
			post[ca] = struct{}{}
		}

		for _, ca := range ac.PreCommitControl {
			ca, err := api.StateLookupID(ctx, ca, types.EmptyTSK)
			if err != nil {
				return err
			}

			delete(post, ca)
			precommit[ca] = struct{}{}
		}

		for _, ca := range ac.CommitControl {
			ca, err := api.StateLookupID(ctx, ca, types.EmptyTSK)
			if err != nil {
				return err
			}

			delete(post, ca)
			commit[ca] = struct{}{}
		}

		for _, ca := range ac.TerminateControl {
			ca, err := api.StateLookupID(ctx, ca, types.EmptyTSK)
			if err != nil {
				return err
			}

			delete(post, ca)
			terminate[ca] = struct{}{}
		}

		for _, ca := range ac.DealPublishControl {
			ca, err := api.StateLookupID(ctx, ca, types.EmptyTSK)
			if err != nil {
				return err
			}

			delete(post, ca)
			dealPublish[ca] = struct{}{}
		}

		printKey := func(name string, a address.Address) {
			b, err := api.WalletBalance(ctx, a)
			if err != nil {
				fmt.Printf("%s\t%s: error getting balance: %s\n", name, a, err)
				return
			}

			k, err := api.StateAccountKey(ctx, a, types.EmptyTSK)
			if err != nil {
				fmt.Printf("%s\t%s: error getting account key: %s\n", name, a, err)
				return
			}

			kstr := k.String()
			if !cctx.Bool("verbose") {
				kstr = kstr[:9] + "..."
			}

			bstr := types.FIL(b).String()
			switch {
			case b.LessThan(types.FromFil(10)):
				bstr = color.RedString(bstr)
			case b.LessThan(types.FromFil(50)):
				bstr = color.YellowString(bstr)
			default:
				bstr = color.GreenString(bstr)
			}

			var uses []string
			if a == mi.Worker {
				uses = append(uses, color.YellowString("other"))
			}
			if _, ok := post[a]; ok {
				uses = append(uses, color.GreenString("post"))
			}
			if _, ok := precommit[a]; ok {
				uses = append(uses, color.CyanString("precommit"))
			}
			if _, ok := commit[a]; ok {
				uses = append(uses, color.BlueString("commit"))
			}
			if _, ok := terminate[a]; ok {
				uses = append(uses, color.YellowString("terminate"))
			}
			if _, ok := dealPublish[a]; ok {
				uses = append(uses, color.MagentaString("deals"))
			}

			tw.Write(map[string]interface{}{
				"name":    name,
				"ID":      a,
				"key":     kstr,
				"use":     strings.Join(uses, " "),
				"balance": bstr,
			})
		}

		printKey("owner", mi.Owner)
		printKey("worker", mi.Worker)
		for i, ca := range mi.ControlAddresses {
			printKey(fmt.Sprintf("control-%d", i), ca)
		}

		return tw.Flush(os.Stdout)
	},
}

var actorControlSet = &cli.Command{
	Name:      "set",
	Usage:     "Set control address(-es)",
	ArgsUsage: "[...address]",
	Flags: []cli.Flag{
		&cli.BoolFlag{
			Name:  "really-do-it",
			Usage: "Actually send transaction performing the action",
			Value: false,
		},
	},
	Action: func(cctx *cli.Context) error {
		nodeApi, closer, err := lcli.GetStorageMinerAPI(cctx)
		if err != nil {
			return err
		}
		defer closer()

		api, acloser, err := lcli.GetFullNodeAPI(cctx)
		if err != nil {
			return err
		}
		defer acloser()

		ctx := lcli.ReqContext(cctx)

		maddr, err := nodeApi.ActorAddress(ctx)
		if err != nil {
			return err
		}

		mi, err := api.StateMinerInfo(ctx, maddr, types.EmptyTSK)
		if err != nil {
			return err
		}

		del := map[address.Address]struct{}{}
		existing := map[address.Address]struct{}{}
		for _, controlAddress := range mi.ControlAddresses {
			ka, err := api.StateAccountKey(ctx, controlAddress, types.EmptyTSK)
			if err != nil {
				return err
			}

			del[ka] = struct{}{}
			existing[ka] = struct{}{}
		}

		var toSet []address.Address

		for i, as := range cctx.Args().Slice() {
			a, err := address.NewFromString(as)
			if err != nil {
				return xerrors.Errorf("parsing address %d: %w", i, err)
			}

			ka, err := api.StateAccountKey(ctx, a, types.EmptyTSK)
			if err != nil {
				return err
			}

			// make sure the address exists on chain
			_, err = api.StateLookupID(ctx, ka, types.EmptyTSK)
			if err != nil {
				return xerrors.Errorf("looking up %s: %w", ka, err)
			}

			delete(del, ka)
			toSet = append(toSet, ka)
		}

		for a := range del {
			fmt.Println("Remove", a)
		}
		for _, a := range toSet {
			if _, exists := existing[a]; !exists {
				fmt.Println("Add", a)
			}
		}

		if !cctx.Bool("really-do-it") {
			fmt.Println("Pass --really-do-it to actually execute this action")
			return nil
		}

		cwp := &miner2.ChangeWorkerAddressParams{
			NewWorker:       mi.Worker,
			NewControlAddrs: toSet,
		}

		sp, err := actors.SerializeParams(cwp)
		if err != nil {
			return xerrors.Errorf("serializing params: %w", err)
		}

		smsg, err := api.MpoolPushMessage(ctx, &types.Message{
			From:   mi.Owner,
			To:     maddr,
			Method: miner.Methods.ChangeWorkerAddress,

			Value:  big.Zero(),
			Params: sp,
		}, nil)
		if err != nil {
			return xerrors.Errorf("mpool push: %w", err)
		}

		fmt.Println("Message CID:", smsg.Cid())

		return nil
	},
}

var actorSetOwnerCmd = &cli.Command{
	Name:      "set-owner",
	Usage:     "Set owner address (this command should be invoked twice, first with the old owner as the senderAddress, and then with the new owner)",
	ArgsUsage: "[newOwnerAddress senderAddress]",
	Flags: []cli.Flag{
		&cli.BoolFlag{
			Name:  "really-do-it",
			Usage: "Actually send transaction performing the action",
			Value: false,
		},
	},
	Action: func(cctx *cli.Context) error {
		if !cctx.Bool("really-do-it") {
			fmt.Println("Pass --really-do-it to actually execute this action")
			return nil
		}

		if cctx.NArg() != 2 {
			return fmt.Errorf("must pass new owner address and sender address")
		}

		api, acloser, err := lcli.GetFullNodeAPI(cctx)
		if err != nil {
			return err
		}
		defer acloser()

		ctx := lcli.ReqContext(cctx)

		na, err := address.NewFromString(cctx.Args().First())
		if err != nil {
			return err
		}

		newAddrId, err := api.StateLookupID(ctx, na, types.EmptyTSK)
		if err != nil {
			return err
		}

		fa, err := address.NewFromString(cctx.Args().Get(1))
		if err != nil {
			return err
		}

		fromAddrId, err := api.StateLookupID(ctx, fa, types.EmptyTSK)
		if err != nil {
			return err
		}

		maddr, err := getActorAddress(ctx, cctx)
		if err != nil {
			return err
		}

		mi, err := api.StateMinerInfo(ctx, maddr, types.EmptyTSK)
		if err != nil {
			return err
		}

		if fromAddrId != mi.Owner && fromAddrId != newAddrId {
			return xerrors.New("from address must either be the old owner or the new owner")
		}

		sp, err := actors.SerializeParams(&newAddrId)
		if err != nil {
			return xerrors.Errorf("serializing params: %w", err)
		}

		smsg, err := api.MpoolPushMessage(ctx, &types.Message{
			From:   fromAddrId,
			To:     maddr,
			Method: miner.Methods.ChangeOwnerAddress,
			Value:  big.Zero(),
			Params: sp,
		}, nil)
		if err != nil {
			return xerrors.Errorf("mpool push: %w", err)
		}

		fmt.Println("Message CID:", smsg.Cid())

		// wait for it to get mined into a block
		wait, err := api.StateWaitMsg(ctx, smsg.Cid(), build.MessageConfidence)
		if err != nil {
			return err
		}

		// check it executed successfully
		if wait.Receipt.ExitCode != 0 {
			fmt.Println("owner change failed!")
			return err
		}

		fmt.Println("message succeeded!")

		return nil
	},
}

var actorProposeChangeWorker = &cli.Command{
	Name:      "propose-change-worker",
	Usage:     "Propose a worker address change",
	ArgsUsage: "[address]",
	Flags: []cli.Flag{
		&cli.BoolFlag{
			Name:  "really-do-it",
			Usage: "Actually send transaction performing the action",
			Value: false,
		},
	},
	Action: func(cctx *cli.Context) error {
		if !cctx.Args().Present() {
			return fmt.Errorf("must pass address of new worker address")
		}

		nodeApi, closer, err := lcli.GetStorageMinerAPI(cctx)
		if err != nil {
			return err
		}
		defer closer()

		api, acloser, err := lcli.GetFullNodeAPI(cctx)
		if err != nil {
			return err
		}
		defer acloser()

		ctx := lcli.ReqContext(cctx)

		na, err := address.NewFromString(cctx.Args().First())
		if err != nil {
			return err
		}

		newAddr, err := api.StateLookupID(ctx, na, types.EmptyTSK)
		if err != nil {
			return err
		}

		maddr, err := nodeApi.ActorAddress(ctx)
		if err != nil {
			return err
		}

		mi, err := api.StateMinerInfo(ctx, maddr, types.EmptyTSK)
		if err != nil {
			return err
		}

		if mi.NewWorker.Empty() {
			if mi.Worker == newAddr {
				return fmt.Errorf("worker address already set to %s", na)
			}
		} else {
			if mi.NewWorker == newAddr {
				return fmt.Errorf("change to worker address %s already pending", na)
			}
		}

		if !cctx.Bool("really-do-it") {
			fmt.Fprintln(cctx.App.Writer, "Pass --really-do-it to actually execute this action")
			return nil
		}

		cwp := &miner2.ChangeWorkerAddressParams{
			NewWorker:       newAddr,
			NewControlAddrs: mi.ControlAddresses,
		}

		sp, err := actors.SerializeParams(cwp)
		if err != nil {
			return xerrors.Errorf("serializing params: %w", err)
		}

		smsg, err := api.MpoolPushMessage(ctx, &types.Message{
			From:   mi.Owner,
			To:     maddr,
			Method: miner.Methods.ChangeWorkerAddress,
			Value:  big.Zero(),
			Params: sp,
		}, nil)
		if err != nil {
			return xerrors.Errorf("mpool push: %w", err)
		}

		fmt.Fprintln(cctx.App.Writer, "Propose Message CID:", smsg.Cid())

		// wait for it to get mined into a block
		wait, err := api.StateWaitMsg(ctx, smsg.Cid(), build.MessageConfidence)
		if err != nil {
			return err
		}

		// check it executed successfully
		if wait.Receipt.ExitCode != 0 {
			fmt.Fprintln(cctx.App.Writer, "Propose worker change failed!")
			return err
		}

		mi, err = api.StateMinerInfo(ctx, maddr, wait.TipSet)
		if err != nil {
			return err
		}
		if mi.NewWorker != newAddr {
			return fmt.Errorf("Proposed worker address change not reflected on chain: expected '%s', found '%s'", na, mi.NewWorker)
		}

		fmt.Fprintf(cctx.App.Writer, "Worker key change to %s successfully proposed.\n", na)
		fmt.Fprintf(cctx.App.Writer, "Call 'confirm-change-worker' at or after height %d to complete.\n", mi.WorkerChangeEpoch)

		return nil
	},
}

var actorConfirmChangeWorker = &cli.Command{
	Name:      "confirm-change-worker",
	Usage:     "Confirm a worker address change",
	ArgsUsage: "[address]",
	Flags: []cli.Flag{
		&cli.BoolFlag{
			Name:  "really-do-it",
			Usage: "Actually send transaction performing the action",
			Value: false,
		},
	},
	Action: func(cctx *cli.Context) error {
		if !cctx.Args().Present() {
			return fmt.Errorf("must pass address of new worker address")
		}

		nodeApi, closer, err := lcli.GetStorageMinerAPI(cctx)
		if err != nil {
			return err
		}
		defer closer()

		api, acloser, err := lcli.GetFullNodeAPI(cctx)
		if err != nil {
			return err
		}
		defer acloser()

		ctx := lcli.ReqContext(cctx)

		na, err := address.NewFromString(cctx.Args().First())
		if err != nil {
			return err
		}

		newAddr, err := api.StateLookupID(ctx, na, types.EmptyTSK)
		if err != nil {
			return err
		}

		maddr, err := nodeApi.ActorAddress(ctx)
		if err != nil {
			return err
		}

		mi, err := api.StateMinerInfo(ctx, maddr, types.EmptyTSK)
		if err != nil {
			return err
		}

		if mi.NewWorker.Empty() {
			return xerrors.Errorf("no worker key change proposed")
		} else if mi.NewWorker != newAddr {
			return xerrors.Errorf("worker key %s does not match current worker key proposal %s", newAddr, mi.NewWorker)
		}

		if head, err := api.ChainHead(ctx); err != nil {
			return xerrors.Errorf("failed to get the chain head: %w", err)
		} else if head.Height() < mi.WorkerChangeEpoch {
			return xerrors.Errorf("worker key change cannot be confirmed until %d, current height is %d", mi.WorkerChangeEpoch, head.Height())
		}

		if !cctx.Bool("really-do-it") {
			fmt.Fprintln(cctx.App.Writer, "Pass --really-do-it to actually execute this action")
			return nil
		}

		smsg, err := api.MpoolPushMessage(ctx, &types.Message{
			From:   mi.Owner,
			To:     maddr,
			Method: miner.Methods.ConfirmUpdateWorkerKey,
			Value:  big.Zero(),
		}, nil)
		if err != nil {
			return xerrors.Errorf("mpool push: %w", err)
		}

		fmt.Fprintln(cctx.App.Writer, "Confirm Message CID:", smsg.Cid())

		// wait for it to get mined into a block
		wait, err := api.StateWaitMsg(ctx, smsg.Cid(), build.MessageConfidence)
		if err != nil {
			return err
		}

		// check it executed successfully
		if wait.Receipt.ExitCode != 0 {
			fmt.Fprintln(cctx.App.Writer, "Worker change failed!")
			return err
		}

		mi, err = api.StateMinerInfo(ctx, maddr, wait.TipSet)
		if err != nil {
			return err
		}
		if mi.Worker != newAddr {
			return fmt.Errorf("Confirmed worker address change not reflected on chain: expected '%s', found '%s'", newAddr, mi.Worker)
		}

		return nil
	},
}

var actorCompactAllocatedCmd = &cli.Command{
	Name:  "compact-allocated",
	Usage: "compact allocated sectors bitfield",
	Flags: []cli.Flag{
		&cli.Uint64Flag{
			Name:  "mask-last-offset",
			Usage: "Mask sector IDs from 0 to 'higest_allocated - offset'",
		},
		&cli.Uint64Flag{
			Name:  "mask-upto-n",
			Usage: "Mask sector IDs from 0 to 'n'",
		},
		&cli.BoolFlag{
			Name:  "really-do-it",
			Usage: "Actually send transaction performing the action",
			Value: false,
		},
	},
	Action: func(cctx *cli.Context) error {
		if !cctx.Bool("really-do-it") {
			fmt.Println("Pass --really-do-it to actually execute this action")
			return nil
		}

		if !cctx.Args().Present() {
			return fmt.Errorf("must pass address of new owner address")
		}

		nodeApi, closer, err := lcli.GetStorageMinerAPI(cctx)
		if err != nil {
			return err
		}
		defer closer()

		api, acloser, err := lcli.GetFullNodeAPI(cctx)
		if err != nil {
			return err
		}
		defer acloser()

		ctx := lcli.ReqContext(cctx)

		maddr, err := nodeApi.ActorAddress(ctx)
		if err != nil {
			return err
		}

		mact, err := api.StateGetActor(ctx, maddr, types.EmptyTSK)
		if err != nil {
			return err
		}

		store := adt.WrapStore(ctx, cbor.NewCborStore(blockstore.NewAPIBlockstore(api)))

		mst, err := miner.Load(store, mact)
		if err != nil {
			return err
		}

		allocs, err := mst.GetAllocatedSectors()
		if err != nil {
			return err
		}

		var maskBf bitfield.BitField

		{
			exclusiveFlags := []string{"mask-last-offset", "mask-upto-n"}
			hasFlag := false
			for _, f := range exclusiveFlags {
				if hasFlag && cctx.IsSet(f) {
					return xerrors.Errorf("more than one 'mask` flag set")
				}
				hasFlag = hasFlag || cctx.IsSet(f)
			}
		}
		switch {
		case cctx.IsSet("mask-last-offset"):
			last, err := allocs.Last()
			if err != nil {
				return err
			}

			m := cctx.Uint64("mask-last-offset")
			if last <= m+1 {
				return xerrors.Errorf("highest allocated sector lower than mask offset %d: %d", m+1, last)
			}
			// securty to not brick a miner
			if last > 1<<60 {
				return xerrors.Errorf("very high last sector number, refusing to mask: %d", last)
			}

			maskBf, err = bitfield.NewFromIter(&rlepluslazy.RunSliceIterator{
				Runs: []rlepluslazy.Run{{Val: true, Len: last - m}}})
			if err != nil {
				return xerrors.Errorf("forming bitfield: %w", err)
			}
		case cctx.IsSet("mask-upto-n"):
			n := cctx.Uint64("mask-upto-n")
			maskBf, err = bitfield.NewFromIter(&rlepluslazy.RunSliceIterator{
				Runs: []rlepluslazy.Run{{Val: true, Len: n}}})
			if err != nil {
				return xerrors.Errorf("forming bitfield: %w", err)
			}
		default:
			return xerrors.Errorf("no 'mask' flags set")
		}

		mi, err := api.StateMinerInfo(ctx, maddr, types.EmptyTSK)
		if err != nil {
			return err
		}

		params := &miner2.CompactSectorNumbersParams{
			MaskSectorNumbers: maskBf,
		}

		sp, err := actors.SerializeParams(params)
		if err != nil {
			return xerrors.Errorf("serializing params: %w", err)
		}

		smsg, err := api.MpoolPushMessage(ctx, &types.Message{
			From:   mi.Worker,
			To:     maddr,
			Method: miner.Methods.CompactSectorNumbers,
			Value:  big.Zero(),
			Params: sp,
		}, nil)
		if err != nil {
			return xerrors.Errorf("mpool push: %w", err)
		}

		fmt.Println("CompactSectorNumbers Message CID:", smsg.Cid())

		// wait for it to get mined into a block
		wait, err := api.StateWaitMsg(ctx, smsg.Cid(), build.MessageConfidence)
		if err != nil {
			return err
		}

		// check it executed successfully
		if wait.Receipt.ExitCode != 0 {
			fmt.Println("Propose owner change failed!")
			return err
		}

		return nil
	},
}<|MERGE_RESOLUTION|>--- conflicted
+++ resolved
@@ -282,11 +282,8 @@
 		fmt.Printf("Requested rewards withdrawal in message %s\n", smsg.Cid())
 
 		// wait for it to get mined into a block
-<<<<<<< HEAD
-		fmt.Printf("waiting for %x epochs for confirmation..\n", uint64(cctx.Int("confidence")))
-=======
 		fmt.Printf("waiting for %d epochs for confirmation..\n", uint64(cctx.Int("confidence")))
->>>>>>> 6e614317
+
 		wait, err := api.StateWaitMsg(ctx, smsg.Cid(), uint64(cctx.Int("confidence")))
 		if err != nil {
 			return err
