--- conflicted
+++ resolved
@@ -25,11 +25,7 @@
 			return err
 		}
 		sectorSize := uint64(sectorSizeInt)
-<<<<<<< HEAD
-		err = paramfetch.GetParams(build.ParametersJSON(), sectorSize)
-=======
-		err = paramfetch.GetParams(lcli.ReqContext(cctx), build.ParametersJson(), sectorSize)
->>>>>>> 9e2603c1
+		err = paramfetch.GetParams(lcli.ReqContext(cctx), build.ParametersJSON(), sectorSize)
 		if err != nil {
 			return xerrors.Errorf("fetching proof parameters: %w", err)
 		}
